<!DOCTYPE html>
<html lang="en">
<head>
    <meta charset="UTF-8">
    <meta name="viewport" content="width=device-width, initial-scale=1.0">
    <title>Texas Hold'em Poker</title>
    <style>
        body {
            font-family: Arial, sans-serif;
            margin: 0;
            padding: 0;
            background-color: #1e293b;
            color: white;
            overflow: hidden;
        }

        #debug {
            position: absolute;
            top: 5px;
            right: 5px;
            background: rgba(0,0,0,0.7);
            padding: 5px;
            border-radius: 5px;
            font-size: 12px;
            z-index: 100;
        }

        .game-container {
            width: 100%;
            height: 100vh;
            display: flex;
            flex-direction: column;
        }

        .game-header {
            background-color: #0f2937;
            color: #f8c471;
            padding: 10px;
            text-align: center;
            font-size: 20px;
            border-bottom: 2px solid #713f12;
        }

        .table-area {
            flex: 1;
            position: relative;
            margin: 20px;
            background-color: #15803d;
            border-radius: 50%;
            border: 10px solid #713f12;
            display: flex;
            justify-content: center;
            align-items: center;
            box-shadow: inset 0 0 30px rgba(0,0,0,0.5);
        }

        .table-center {
            text-align: center;
        }

        .community-cards {
            display: flex;
            justify-content: center;
            gap: 8px;
            margin-bottom: 15px;
        }

        .pot {
            font-size: 22px;
            font-weight: bold;
            color: #fcd34d;
            margin-bottom: 15px;
            text-shadow: 1px 1px 2px #000;
        }

        .player-positions {
            position: absolute;
            width: 100%;
            height: 100%;
        }

        .player-spot {
            position: absolute;
            width: 120px;
            padding: 8px;
            background-color: rgba(0,0,0,0.6);
            border-radius: 5px;
            text-align: center;
        }

        .current-player {
            background-color: rgba(0,0,0,0.8);
            border: 2px solid #f8c471;
        }

        .player-turn {
            background-color: rgba(61, 12, 82, 0.8);
            box-shadow: 0 0 15px #9333ea;
            border: 2px solid #9333ea;
            animation: pulse-turn 2s infinite;
        }

        @keyframes pulse-turn {
            0% { box-shadow: 0 0 15px #9333ea; }
            50% { box-shadow: 0 0 25px #9333ea; }
            100% { box-shadow: 0 0 15px #9333ea; }
        }

        .player-name {
            font-weight: bold;
            color: #f8c471;
            margin-bottom: 5px;
            word-break: break-word;
        }

        .player-chips {
            font-size: 14px;
            color: #bdc3c7;
        }

        .player-cards {
            display: flex;
            justify-content: center;
            gap: 5px;
            margin-top: 5px;
        }

        .card {
            display: inline-block;
            width: 35px;
            height: 50px;
            margin: 0 2px;
            background-color: #fff;
            border: 1px solid #333;
            border-radius: 4px;
            text-align: center;
            line-height: 50px;
            font-weight: bold;
            font-size: 14px;
            box-shadow: 1px 1px 3px rgba(0,0,0,0.5);
            position: relative;
        }

        .card.facedown {
            background: linear-gradient(135deg, #1e40af 25%, #1e3a8a 25%, #1e3a8a 50%, #1e40af 50%, #1e40af 75%, #1e3a8a 75%);
            background-size: 20px 20px;
            color: transparent;
        }

        .card-placeholder {
            background-color: rgba(255, 255, 255, 0.2);
            border: 1px dashed rgba(255, 255, 255, 0.5);
            color: transparent;
        }

        .red-card {
            color: #cc0000;
        }

        .black-card {
            color: #000;
        }

        .folded-indicator {
            display: block;
            color: #ff4444;
            font-weight: bold;
            text-transform: uppercase;
            font-size: 14px;
            background-color: rgba(0,0,0,0.7);
            padding: 2px 6px;
            border-radius: 4px;
            margin-bottom: 5px;
        }

        .player-folded {
            opacity: 0.5; /* Make it more visible */
            filter: grayscale(100%); /* Add grayscale effect like in Five Card Draw */
        }

        .player-bet {
            position: absolute;
            top: -20px;
            background-color: rgba(0,0,0,0.5);
            padding: 2px 8px;
            border-radius: 10px;
            font-size: 14px;
            color: gold;
        }

        .current-player .card:not(.facedown) {
            transform: translateY(-5px);
            box-shadow: 0 4px 8px rgba(0,0,0,0.3);
            border: 2px solid #f8c471;
        }

        .game-status {
            position: absolute;
            bottom: 15px;
            left: 15px;
            padding: 8px 12px;
            background-color: rgba(0,0,0,0.7);
            border-radius: 4px;
        }

        .card.dealing {
            animation: dealCard 0.3s ease-out;
            transform-origin: center center;
        }

        @keyframes dealCard {
            0% {
                opacity: 0;
                transform: translateY(-50px) scale(0.8);
            }
            100% {
                opacity: 1;
                transform: translateY(0) scale(1);
            }
        }

        .wallet-decrease {
            color: #ff4444;
            animation: flash-decrease 0.8s;
        }

        .wallet-increase {
            color: #44ff44;
            animation: flash-increase 0.8s;
        }

        @keyframes flash-decrease {
            0%, 100% { color: #bdc3c7; }
            50% { color: #ff4444; }
        }

        @keyframes flash-increase {
            0%, 100% { color: #bdc3c7; }
            50% { color: #44ff44; }
        }

        .winner {
            animation: winner-glow 2s infinite;
            box-shadow: 0 0 20px gold;
        }

        @keyframes winner-glow {
            0%, 100% { box-shadow: 0 0 20px gold; }
            50% { box-shadow: 0 0 30px #ffcc00; }
        }

        .hand-type {
            font-size: 12px;
            background-color: rgba(0, 0, 0, 0.7);
            color: white;
            padding: 2px 6px;
            border-radius: 4px;
            margin-bottom: 5px;
            text-align: center;
        }

        .winner-label {
            position: absolute;
            top: -20px;
            left: 50%;
            transform: translateX(-50%);
            background-color: gold;
            color: black;
            font-weight: bold;
            padding: 2px 8px;
            border-radius: 4px;
            animation: winner-bounce 1s infinite;
        }

        @keyframes winner-bounce {
            0%, 100% { transform: translateX(-50%) scale(1); }
            50% { transform: translateX(-50%) scale(1.1); }
        }

<<<<<<< HEAD
        .winner {
            box-shadow: 0 0 20px gold;
            animation: winner-glow 1.5s infinite alternate;
            z-index: 10;
            position: relative;
        }

        @keyframes winner-glow {
            from {
                box-shadow: 0 0 10px gold;
            }
            to {
                box-shadow: 0 0 25px gold, 0 0 40px gold;
            }
=======
        .spectator-list {
            margin-top: 10px;
            padding: 5px;
            background-color: #f0f0f0;
            border-radius: 5px;
        }
        
        .spectator {
            color: #666;
            font-style: italic;
            margin-left: 5px;
        }

        .player-hand.winner {
            border: 2px solid gold;
            background-color: rgba(255, 215, 0, 0.1);
        }

        .player-hand.folded {
            opacity: 0.7;
        }

        .folded-card {
            opacity: 0.5;
        }

        .spectator-list {
            margin: 10px 0;
            padding: 8px;
            background-color: #f8f8f8;
            border: 1px solid #ddd;
            border-radius: 4px;
        }

        .spectator {
            margin: 2px 0;
            font-style: italic;
            color: #666;
        }

        #pot-container, #turn-container {
            margin: 10px 0;
            padding: 8px;
            background-color: #f0f8ff;
            border: 1px solid #b0c4de;
            border-radius: 4px;
            display: flex;
            justify-content: center;
>>>>>>> 696a0cb0
        }
    </style>
</head>
<body>
    <div id="debug">Loading Texas Hold'em...</div>
    
    <div class="game-container">
        <div class="game-header">Texas Hold'em Poker</div>
        
        <div class="table-area">
            <div class="table-center">
                <div class="community-cards" id="communityCards">
                    <!-- Community cards will be generated here -->
                    <div class="card facedown">?</div>
                    <div class="card facedown">?</div>
                    <div class="card facedown">?</div>
                    <div class="card facedown">?</div>
                    <div class="card facedown">?</div>
                </div>
                <div class="pot">Pot: $0</div>
            </div>
            
            <div class="player-positions" id="playerPositions">
                <!-- Player spots will be generated here -->
            </div>
            
            <div class="game-status" id="gameStatus">
                Waiting for players...
            </div>
        </div>
    </div>

    <div id="spectators-container" class="spectator-list" style="display: none;">
        <h3>Spectators:</h3>
        <div id="spectators-list"></div>
    </div>

    <script>
        // Debug element for troubleshooting
        const debug = document.getElementById('debug');
        let gameState = 0;
        
        console.log('Texas Hold\'em game frame loaded');
        
        // Game elements
        const playerPositions = document.getElementById('playerPositions');
        const gameStatus = document.getElementById('gameStatus');
        const communityCards = document.getElementById('communityCards');

        // Game states
        const JOINABLE = 0;
        const START_OF_ROUND = 1;
        const ANTE = 2;
        const SMALL_AND_BIG_BLIND = 3;
        const DEAL_CARDS = 4;
        const BETTING_ROUND = 5;
        const SHOWDOWN = 7;

        // Add these constants near the top of your script section
        const IN_LOBBY = 0;
        const FOLDED = 1;
        const CHECKED = 2;
        const CALLED = 3;
        const RAISED = 4;
        const ALL_IN = 5;
        const IN_GAME = 6;

        // Add this variable at the top of your script section near other global variables
        let isSpectator = false;

        // Store showdown data for reference
        let showdownData = null;
        
        // Store current player's username
        const currentPlayerName = localStorage.getItem('currentPlayerName');

        // Initialize when the page loads
        window.onload = function() {
            console.log('Texas Hold\'em interface initialized');
            
            // Let the parent frame know we're ready
            window.parent.postMessage({
                type: 'gameFrameReady',
                gameType: 'Texas Hold\'em'
            }, '*');
        };

        // Listen for messages from the parent frame
        window.addEventListener("message", (event) => {
            console.log("Received message from parent frame: ", event.data);
            if (event.data.type === "command") {
                handleCommand(event.data);
            }
        });

        // Enhance the message handling for additional types
        window.addEventListener('message', function(event) {
            if (event.data.type === 'updateGameInfo') {
                updateGameInfo(event.data.data);
            } else if (event.data.type === 'updatePlayers') {
                updatePlayers(event.data.data.players, event.data.data.spectators, event.data.data.gameActive);
            } else if (event.data.type === 'startGame') {
                startGame(event.data.data);
            } else if (event.data.type === 'showdownHands') {
                // Handle showdown data
                handleShowdownData(event.data.data);
            }
        });

        function handleCommand(data) {
            if (data.command === "updatePlayers") {
                updatePlayers(data.data.players, data.data.spectators, data.data.gameActive);
            } else if (data.command === "startGame") {
                startGame(data.data);
            } else if (data.command === "updateGameInfo") {
                console.log("Game info received: ", data.data);
                updateGameInfo(data.data);
            } else if (data.command === "showdownHands") {
                handleShowdownData(data.data);
            }
        }

        function updateGameInfo(data) {
            // Update pot value if provided
            if (data && data.pot !== undefined) {
                const potElement = document.querySelector('.pot');
                if (potElement) {
                    potElement.textContent = `Pot: $${data.pot}`;
                    console.log(`Updated pot to $${data.pot}`);
                }
            }
            
            // Update game state if provided
            if (data && data.gameState !== undefined) {
                updateGameState(data.gameState);
            }
            
            // Update community cards if provided
            if (data && data.communityCards) {
                updateCommunityCards(data.communityCards);
            }
            
            // Update turn indicator if provided
            if (data && data.currentPlayerTurn) {
                // Remove turn highlight from all players
                const allPlayerSpots = document.querySelectorAll('.player-spot');
                allPlayerSpots.forEach(spot => {
                    spot.classList.remove('player-turn');
                });
                
                // Find the player whose turn it is and highlight them
                const currentTurnPlayer = data.currentPlayerTurn;
                let playerFound = false;
                
                allPlayerSpots.forEach(spot => {
                    const nameElement = spot.querySelector('.player-name');
                    if (nameElement && nameElement.textContent === currentTurnPlayer) {
                        spot.classList.add('player-turn');
                        playerFound = true;
                        
                        // Update game status text based on player's turn
                        const isCurrentUser = currentTurnPlayer === localStorage.getItem('currentPlayerName');
                        
                        if (isCurrentUser) {
                            gameStatus.textContent = `Your turn!`;
                        } else {
                            gameStatus.textContent = `${currentTurnPlayer}'s turn`;
                        }
                    }
                });
                
                if (!playerFound) {
                    console.log(`Could not find player spot for ${currentTurnPlayer}`);
                }
            }
        }
        
        // Update community cards
        function updateCommunityCards(cards) {
            if (!cards || !Array.isArray(cards)) {
                return;
            }
            
            communityCards.innerHTML = '';
            
            // If no cards, show 5 facedown placeholders
            if (cards.length === 0) {
                for (let i = 0; i < 5; i++) {
                    const card = document.createElement('div');
                    card.className = 'card facedown';
                    card.textContent = '?';
                    communityCards.appendChild(card);
                }
                return;
            }
            
            // Add visible cards
            cards.forEach((cardValue, index) => {
                const card = document.createElement('div');
                card.className = `card dealing ${getCardColor(cardValue)}`;
                card.textContent = cardToString(cardValue);
                
                // Remove dealing animation after it completes
                setTimeout(() => {
                    card.classList.remove('dealing');
                }, 300 + (index * 100));
                
                communityCards.appendChild(card);
            });
            
            // Add facedown cards for the remaining spots
            const remainingCards = 5 - cards.length;
            for (let i = 0; i < remainingCards; i++) {
                const card = document.createElement('div');
                card.className = 'card facedown';
                card.textContent = '?';
                communityCards.appendChild(card);
            }
        }
        
        // Update player information
        function updatePlayers(players, spectators, gameActive) {
            // Check if the current player is a spectator
            const currentPlayerName = localStorage.getItem('currentPlayerName');
            if (spectators) {
                // Check if current player name is in the spectators list
                isSpectator = spectators.some(spectator => 
                    spectator.name === currentPlayerName
                );
            } else {
                isSpectator = false;
            }
            console.log("Is current player a spectator:", isSpectator);

            // Safety checks
            if (!players) {
                console.log('Warning: players data is undefined');
                return;
            }

            if (!Array.isArray(players)) {
                console.log('Warning: players is not an array, attempting to fix');
                if (typeof players === 'object') {
                    players = [players];
                } else {
                    return;
                }
            }
            
            console.log(`Updating ${players.length} players info`);

            // Position players only if game is not active or we have no player spots yet
            if (!gameActive || playerPositions.children.length === 0) {
                positionPlayers(players);
            }
            
            // Map player names to their DOM elements
            const playerElements = {};
            const playerSpots = document.querySelectorAll('.player-spot');
            playerSpots.forEach(spot => {
                const nameElement = spot.querySelector('.player-name');
                if (nameElement) {
                    playerElements[nameElement.textContent] = spot;
                }
            });
            
            // Update player information
            players.forEach(player => {
                const playerElement = playerElements[player.name];
                if (!playerElement) return;
                
                // Update chips/wallet
                const chipsElement = playerElement.querySelector('.player-chips');
                if (chipsElement) {
                    const walletAmount = player.wallet || 0;
                    
                    // Add visual effect when wallet changes
                    const currentAmount = parseInt(chipsElement.dataset.lastAmount || walletAmount);
                    if (currentAmount !== walletAmount) {
                        // Add a temporary class for animation
                        if (currentAmount > walletAmount) {
                            chipsElement.classList.add('wallet-decrease');
                            setTimeout(() => chipsElement.classList.remove('wallet-decrease'), 1000);
                        } else if (currentAmount < walletAmount) {
                            chipsElement.classList.add('wallet-increase');
                            setTimeout(() => chipsElement.classList.remove('wallet-increase'), 1000);
                        }
                    }
                    
                    // Store new amount for next comparison
                    chipsElement.dataset.lastAmount = walletAmount;
                    chipsElement.textContent = `$${walletAmount}`;
                }
                
                // Update player's bet if present
                if (player.currentBet !== undefined && player.currentBet > 0) {
                    let betElement = playerElement.querySelector('.player-bet');
                    if (!betElement) {
                        betElement = document.createElement('div');
                        betElement.className = 'player-bet';
                        playerElement.appendChild(betElement);
                    }
                    betElement.textContent = `Bet: $${player.currentBet}`;
                    betElement.style.display = 'block';
                } else {
                    const betElement = playerElement.querySelector('.player-bet');
                    if (betElement) {
                        betElement.style.display = 'none';
                    }
                }
                
                // Update player state (folded, etc.)
                if (player.state !== undefined) {
                    if (player.state === FOLDED) { // FOLDED = 1
                        playerElement.classList.add('player-folded');
                        
                        // Add folded indicator text
                        const cardsContainer = playerElement.querySelector('.player-cards');
                        if (cardsContainer) {
                            // Clear existing cards
                            cardsContainer.innerHTML = '';
                            
                            // Add folded indicator
                            const foldedDiv = document.createElement('div');
                            foldedDiv.className = 'folded-indicator';
                            foldedDiv.textContent = 'FOLDED';
                            cardsContainer.appendChild(foldedDiv);
                        }
                    } else {
                        playerElement.classList.remove('player-folded');
                        
                        // Make sure to remove any existing FOLDED indicator
                        const cardsContainer = playerElement.querySelector('.player-cards');
                        if (cardsContainer) {
                            const foldedIndicator = cardsContainer.querySelector('.folded-indicator');
                            if (foldedIndicator) {
                                foldedIndicator.remove();
                            }
                        }
                    }
                }
            });
            
            // Update player hands if available
            const handsData = players
                .filter(player => player.hand && player.hand.length > 0)
                .map(player => ({
                    playerName: player.name,
                    hand: player.hand,
                    state: player.state
                }));
                
            if (handsData.length > 0) {
                updatePlayerHands(handsData);
            }
        }

        // Function to update player hands
        function updatePlayerHands(hands) {
            if (!hands || !Array.isArray(hands) || hands.length === 0) {
                console.log("No hand data to update");
                return;
            }
            
            // Get current player name
            const currentPlayerName = localStorage.getItem('currentPlayerName');
            
            // Get all player spots in their current positions
            const playerSpots = document.querySelectorAll('.player-spot');
            
            // Map player names to their DOM elements
            const playerElements = {};
            playerSpots.forEach(spot => {
                const nameElement = spot.querySelector('.player-name');
                if (nameElement) {
                    playerElements[nameElement.textContent] = spot;
                }
            });
            
            // Update each player's cards
            hands.forEach(playerHand => {
                const playerName = playerHand.playerName;
                const hand = playerHand.hand || [];
                const state = playerHand.state;
                let isCurrentPlayer = (playerName === currentPlayerName);
                
                // Allow spectators to see all cards
                if (isSpectator) {
                    isCurrentPlayer = true;
                }
                console.log("is current player: ", isCurrentPlayer);
                
                // Find the DOM element for this player
                const playerElement = playerElements[playerName];
                if (!playerElement) {
                    console.log(`No DOM element found for player ${playerName}`);
                    return;
                }
                
                // Get the cards container for this player
                const cardsContainer = playerElement.querySelector('.player-cards');
                if (!cardsContainer) return;
                
                // Clear existing cards
                cardsContainer.innerHTML = '';
                
                // If player folded, show folded state
                if (state === FOLDED) { // FOLDED = 1, not 3
                    const foldedDiv = document.createElement('div');
                    foldedDiv.className = 'folded-indicator';
                    foldedDiv.textContent = 'FOLDED';
                    cardsContainer.appendChild(foldedDiv);
                    playerElement.classList.add('player-folded');
                    return;
                }
                
                // Remove folded class if it exists
                playerElement.classList.remove('player-folded');
                
                // Skip if hand is empty - don't show any cards
                if (hand.length === 0) {
                    return;
                }
                
                // Create and add cards
                const maxCards = 2; // Texas Hold'em has 2 hole cards
                const cardCount = Math.min(hand.length, maxCards);
                
                for (let i = 0; i < cardCount; i++) {
                    const card = document.createElement('div');
                    
                    // Only add the dealing animation class for the current player
                    card.className = isCurrentPlayer ? 'card dealing' : 'card';
                    
                    // If this is the current player, show the actual card
                    // Otherwise keep it face down
                    if (isCurrentPlayer) {
                        card.textContent = cardToString(hand[i]);
                        card.dataset.cardValue = hand[i];
                        card.classList.add(getCardColor(hand[i]));
                        
                        // Remove the dealing animation class after the animation completes
                        setTimeout(() => {
                            card.classList.remove('dealing');
                        }, 300 + (i * 100));
                    } else {
                        card.textContent = '?';
                        card.classList.add('facedown');
                    }
                    
                    cardsContainer.appendChild(card);
                }
                
                // Fill remaining slots with empty placeholders if needed
                for (let i = cardCount; i < maxCards; i++) {
                    const emptyCard = document.createElement('div');
                    emptyCard.className = 'card card-placeholder';
                    cardsContainer.appendChild(emptyCard);
                }
            });
        }

        // Calculate positions and create player spots around the table
        function positionPlayers(players) {
            console.log(`Positioning ${players.length} players`);
            
            // Clear existing player spots
            playerPositions.innerHTML = '';
            
            // Get stored current player name
            const storedCurrentPlayerName = localStorage.getItem('currentPlayerName');
            console.log("Stored current player name: ", storedCurrentPlayerName);
            
            // Find current player index in original array
            let currentPlayerIndex = -1;
            if (storedCurrentPlayerName) {
                currentPlayerIndex = players.findIndex(p => p.name === storedCurrentPlayerName);
            }
            
            // If current player not found, use first player
            if (currentPlayerIndex === -1) {
                currentPlayerIndex = 0;
            }
            
            // Store player index mapping for later use
            window.playerIndices = {};
            
            // Position players around the table, maintaining the original order
            const totalPlayers = players.length;
            const angleStep = 360 / totalPlayers;
            
            // Create and position all players, starting with the current player at bottom
            for (let i = 0; i < totalPlayers; i++) {
                // Calculate the player's position in the original array
                const playerIndex = (currentPlayerIndex + i) % totalPlayers;
                const player = players[playerIndex];
                
                // Store the mapping between player name and rotational index
                window.playerIndices[player.name] = i;
                
                // Calculate the angle, starting at 90 degrees (bottom)
                const angle = (90 + (i * angleStep)) % 360;
                
                // Create the player spot
                const playerSpot = createPlayerSpot(player, angle);
                
                // Add "current-player" class if this is the current player
                if (playerIndex === currentPlayerIndex) {
                    playerSpot.classList.add('current-player');
                }
                
                playerPositions.appendChild(playerSpot);
            }
        }

        // Create player spot element
        function createPlayerSpot(player, angle) {
            const playerSpot = document.createElement('div');
            playerSpot.className = 'player-spot';
            
            // Create HTML for player info
            playerSpot.innerHTML = `
                <div class="player-name">${player.name}</div>
                <div class="player-chips" data-last-amount="${player.wallet || 0}">$${player.wallet || 0}</div>
                <div class="player-cards">
                    <!-- Cards will be added dynamically -->
                </div>
            `;
            
            // Position based on angle
            const radius = 40; // % of container
            const radians = angle * (Math.PI / 180);
            const x = 50 + radius * Math.cos(radians);
            const y = 50 + radius * Math.sin(radians);
            
            playerSpot.style.left = `${x}%`;
            playerSpot.style.top = `${y}%`;
            playerSpot.style.transform = 'translate(-50%, -50%)';
            
            // Special styling for current player (bottom position)
            if (angle === 90) {
                playerSpot.style.bottom = '10px';
                playerSpot.style.left = '50%';
                playerSpot.style.top = 'auto';
                playerSpot.style.transform = 'translateX(-50%)';
            }
            
            // Add default face down cards if this is not an empty hand update
            const cardsContainer = playerSpot.querySelector('.player-cards');
            
            // Only add placeholder cards during the game
            const gameIsActive = gameStatus.textContent !== 'Waiting for players...';
            
            if (gameIsActive && (!player.hand || player.hand.length === 0)) {
                // Add placeholders for cards when in game but no cards received yet
                for (let i = 0; i < 2; i++) { // 2 cards for Texas Hold'em
                    const card = document.createElement('div');
                    card.className = 'card facedown';
                    card.textContent = '?';
                    cardsContainer.appendChild(card);
                }
            }
            
            return playerSpot;
        }

        // Start the game
        function startGame(data) {
            console.log('Starting Texas Hold\'em game');
            gameStatus.textContent = 'Game in progress...';
            
            // Log what we received
            console.log("Game start data received:", data);
            
            // Reset community cards
            communityCards.innerHTML = '';
            for (let i = 0; i < 5; i++) {
                const card = document.createElement('div');
                card.className = 'card facedown';
                card.textContent = '?';
                communityCards.appendChild(card);
            }
            
            // Ensure data has valid players
            let players = [];
            if (data && Array.isArray(data.players)) {
                players = data.players;
            } else if (data && data.players) {
                // If data.players exists but is not an array
                console.log('Player data exists but may have wrong format');
                if (typeof data.players === 'object') {
                    players = [data.players];
                }
            }
            
            if (players.length === 0) {
                console.log('Warning: No player data available for game start');
                playerPositions.innerHTML = '';
                return;
            }
            
            // Position players around the table
            positionPlayers(players);
            
            // Update player information including hands
            updatePlayers(players, true);
            
            // Update pot if provided
            if (data && data.pot !== undefined) {
                const potElement = document.querySelector('.pot');
                if (potElement) {
                    potElement.textContent = `Pot: $${data.pot}`;
                }
            }
        }

        // Handle showdown data
        function handleShowdownData(data) {
            console.log('Showdown data received:', data);
            if (data.hands) {
                data.hands.forEach(hand => {
                    console.log(`Player ${hand.playerName}: winner=${hand.winner}, hand=${hand.handName}`);
                });
            }
            if (!data || !data.hands) return;
            
            console.log('Showdown data received:', data);
            showdownData = data;
            
            // Display all player hands and community cards
            const players = data.hands;
            
            // Update community cards
            if (data.communityCards) {
                updateCommunityCards(data.communityCards);
            }
            
            // Find highest ranked hand to identify winner(s)
            let highestRank = [-1, -1, -1, -1, -1, -1];
            
            players.forEach(playerData => {
                if (!playerData.handRank) return;
                
                const rank = [
                    playerData.handRank[0], 
                    playerData.handRank[1], 
                    playerData.handRank[2], 
                    playerData.handRank[3], 
                    playerData.handRank[4], 
                    playerData.handRank[5]
                ];
                
                if (compareRanks(rank, highestRank) > 0) {
                    highestRank = rank;
                }
            });
            
            // Now reveal all cards and highlight winners
            const playerSpots = document.querySelectorAll('.player-spot');
            
            // Map player names to their DOM elements
            const playerElements = {};
            playerSpots.forEach(spot => {
                const nameElement = spot.querySelector('.player-name');
                if (nameElement) {
                    playerElements[nameElement.textContent] = spot;
                }
            });
            
            // Update each player's cards and highlight winner(s)
            players.forEach(playerData => {
                const playerName = playerData.playerName || playerData.name;
                const spot = playerElements[playerName];
                
                if (!spot) {
                    console.log(`No DOM element found for player ${playerName}`);
                    return;
                }
                
                // Get the cards container
                const cardsContainer = spot.querySelector('.player-cards');
                if (!cardsContainer) return;
                
                // Clear existing cards
                cardsContainer.innerHTML = '';
                
                // Add hand type indicator
                const handTypeElement = document.createElement('div');
                handTypeElement.className = 'hand-type';
                handTypeElement.textContent = playerData.handName || 'Folded';
                cardsContainer.appendChild(handTypeElement);
                
                // Display all cards face up
                if (playerData.hand && playerData.hand.length) {
                    playerData.hand.forEach(cardValue => {
                        const card = document.createElement('div');
                        card.className = `card ${getCardColor(cardValue)}`;
                        card.textContent = cardToString(cardValue);
                        cardsContainer.appendChild(card);
                    });
                }
                
                // Check if this player is a winner
                const isWinner = playerData.winner || 
                                (playerData.handRank && 
                                compareRanks([playerData.handRank[0], playerData.handRank[1], playerData.handRank[2], 
                                             playerData.handRank[3], playerData.handRank[4], playerData.handRank[5]], 
                                            highestRank) === 0);
                
                if (isWinner) {
                    spot.classList.add('winner');
                    
                    // Make the player name stand out
                    const nameElement = spot.querySelector('.player-name');
                    if (nameElement) {
                        nameElement.style.color = 'gold';
                        nameElement.style.fontWeight = 'bold';
                        nameElement.textContent = `★ ${playerName} ★`;
                    }
                    
                    // Add winner indicator with better visibility
                    const winnerLabel = document.createElement('div');
                    winnerLabel.className = 'winner-label';
                    winnerLabel.textContent = 'WINNER!';
                    winnerLabel.style.color = 'gold';
                    winnerLabel.style.backgroundColor = 'rgba(0, 0, 0, 0.7)';
                    winnerLabel.style.padding = '5px 10px';
                    winnerLabel.style.borderRadius = '5px';
                    winnerLabel.style.fontWeight = 'bold';
                    winnerLabel.style.fontSize = '16px';
                    winnerLabel.style.textShadow = '1px 1px 3px black';
                    winnerLabel.style.zIndex = '100';
                    winnerLabel.style.position = 'absolute';
                    winnerLabel.style.top = '0';
                    winnerLabel.style.left = '50%';
                    winnerLabel.style.transform = 'translateX(-50%)';
                    spot.appendChild(winnerLabel);
                    
                    // Add pot amount won if available
                    if (data.pot) {
                        const winningsLabel = document.createElement('div');
                        winningsLabel.className = 'winnings-label';
                        winningsLabel.textContent = `Won $${data.pot}`;
                        winningsLabel.style.color = '#4ade80';
                        winningsLabel.style.fontWeight = 'bold';
                        winningsLabel.style.marginTop = '5px';
                        spot.appendChild(winningsLabel);
                    }
                }
            });
            
            // Update game status
            gameStatus.textContent = 'Showdown - Winner determined!';
        }

        // Update game state
        function updateGameState(newGameState) {
            console.log("Game state updated to:", newGameState);
            
            // If transitioning to JOINABLE (0), clear the game UI
            if (newGameState === JOINABLE && gameState !== JOINABLE) {
                // Reset all game elements
                clearGameState();
            }
            
            // Update the global game state
            gameState = newGameState;
            
            // Update status text based on game state
            updateGameStatusText(newGameState);
        }
        
        // Update game status text based on state
        function updateGameStatusText(state) {
            switch(state) {
                case JOINABLE:
                    gameStatus.textContent = 'Waiting for players...';
                    break;
                case START_OF_ROUND:
                    gameStatus.textContent = 'Starting new round...';
                    break;
                case ANTE:
                    gameStatus.textContent = 'Collecting antes...';
                    break;
                case SMALL_AND_BIG_BLIND:
                    gameStatus.textContent = 'Posting blinds...';
                    break;
                case DEAL_CARDS:
                    gameStatus.textContent = 'Dealing cards...';
                    break;
                case BETTING_ROUND:
                    gameStatus.textContent = 'Betting round';
                    break;
                case SHOWDOWN:
                    gameStatus.textContent = 'Showdown!';
                    break;
                default:
                    gameStatus.textContent = 'Game in progress...';
            }
        }
        
        // Clear game state and reset UI
        function clearGameState() {
            // Remove any active elements or highlights
            document.querySelectorAll('.player-turn').forEach(el => el.classList.remove('player-turn'));
            document.querySelectorAll('.winner').forEach(el => el.classList.remove('winner'));
            document.querySelectorAll('.winner-label').forEach(el => el.remove());
            document.querySelectorAll('.hand-type').forEach(el => el.remove());
            
            // Clear the game status
            gameStatus.textContent = 'Waiting for players to ready up...';
            
            // Reset community cards to face down
            communityCards.innerHTML = '';
            for (let i = 0; i < 5; i++) {
                const card = document.createElement('div');
                card.className = 'card facedown';
                card.textContent = '?';
                communityCards.appendChild(card);
            }
            
            // Reset pot
            const potElement = document.querySelector('.pot');
            if (potElement) {
                potElement.textContent = 'Pot: $0';
            }
            
            // Reset player spots
            const playerSpots = document.querySelectorAll('.player-spot');
            playerSpots.forEach(spot => {
                // Reset player cards
                const cardsContainer = spot.querySelector('.player-cards');
                if (cardsContainer) {
                    cardsContainer.innerHTML = '';
                    
                    // Add placeholder cards
                    for (let i = 0; i < 2; i++) { // 2 cards for Texas Hold'em
                        const card = document.createElement('div');
                        card.className = 'card facedown';
                        card.textContent = '?';
                        cardsContainer.appendChild(card);
                    }
                }
                
                // Hide bet info
                const betElement = spot.querySelector('.player-bet');
                if (betElement) {
                    betElement.style.display = 'none';
                }
                
                // Remove player-turn highlight
                spot.classList.remove('player-turn');
                spot.classList.remove('player-folded');
            });
            
            // Reset any game-specific flags
            showdownData = null;
        }

        // Convert card value to string
        function cardToString(cardValue) {
            if (cardValue === undefined || cardValue === null) return '?';
            
            // Extract suit (0-3) and rank (0-12)
            const suit = Math.floor(cardValue / 13);
            const rank = cardValue % 13;
            
            // Rank symbols
            const ranks = ['A','2', '3', '4', '5', '6', '7', '8', '9', '10', 'J', 'Q', 'K'];
            
            // Suit symbols
            const suits = ['♥','♦','♠', '♣'];
            
            return ranks[rank] + suits[suit];
        }

        // Helper function to determine card color based on suit
        function getCardColor(cardValue) {
            if (cardValue === undefined || cardValue === null) return '';
            
            const suit = Math.floor(cardValue / 13);
            // Hearts and diamonds are red, spades and clubs are black
            return (suit === 0 || suit === 1) ? 'red-card' : 'black-card';
        }

        // Utility function to compare hand ranks
        function compareRanks(rank1, rank2) {
            for (let i = 0; i < 6; i++) {
                if (rank1[i] > rank2[i]) return 1;
                if (rank1[i] < rank2[i]) return -1;
            }
            return 0;
        }

        // Update the WebSocket message handler function to handle player list updates with spectators
        socket.onmessage = function(event) {
            // ...existing code...
            
            // Handle player list updates
            if (data.players) {
                updatePlayersList(data.players);
                
                // Display spectators if present
                if (data.spectators && data.spectators.length > 0) {
                    const spectatorsContainer = document.getElementById("spectators-container");
                    const spectatorsList = document.getElementById("spectators-list");
                    spectatorsList.innerHTML = "";
                    
                    data.spectators.forEach(spectator => {
                        const spectatorElement = document.createElement("div");
                        spectatorElement.className = "spectator";
                        spectatorElement.textContent = spectator.name + " (Spectating)";
                        spectatorsList.appendChild(spectatorElement);
                    });
                    
                    spectatorsContainer.style.display = "block";
                } else {
                    document.getElementById("spectators-container").style.display = "none";
                }
            }
            
            // Update game state info for both players and spectators
            if (data.gameState) {
                updateGameState(data);
            }
            
            // Update player hands if available
            if (data.hands) {
                updatePlayerHands(data.hands);
            }
            
            // Process showdown hands for all users including spectators
            if (data.type === "showdownHands") {
                displayShowdownHands(data.hands, data.communityCards);
            }
            
            // ...existing code...
        };

        // Ensure the updateGameState function shows data properly for spectators
        function updateGameState(data) {
            // ...existing game state update code...
            
            // Make sure pot is visible to all, including spectators
            if (data.pot !== undefined) {
                document.getElementById("pot-amount").textContent = data.pot;
                document.getElementById("pot-container").style.display = "block";
            }
            
            // Show current player turn to everyone including spectators
            if (data.currentPlayerTurn) {
                document.getElementById("current-turn").textContent = data.currentPlayerTurn;
                document.getElementById("turn-container").style.display = "block";
            }
            
            // Show community cards to everyone including spectators
            if (data.communityCards && data.communityCards.length > 0) {
                updateCommunityCards(data.communityCards);
            }
        }

        // Modify the hand display function to work for spectators
        function updatePlayerHands(hands) {
            const handContainer = document.getElementById("players-hands");
            handContainer.innerHTML = "";
            
            hands.forEach(playerData => {
                const playerHandDiv = document.createElement("div");
                playerHandDiv.className = "player-hand";
                
                // Add player name
                const playerName = document.createElement("div");
                playerName.className = "player-name";
                playerName.textContent = playerData.playerName;
                
                // Add player state if known
                if (playerData.state) {
                    if (playerData.state === 1) {
                        playerName.textContent += " (Folded)";
                    } else if (playerData.state === 6) {
                        playerName.textContent += " (All-In)";
                    }
                }
                
                playerHandDiv.appendChild(playerName);
                
                // Only display hole cards for the current player or at showdown
                // Otherwise show face-down cards for other players
                const cardsDiv = document.createElement("div");
                cardsDiv.className = "cards";
                
                if (playerData.playerName === username || playerData.showCards) {
                    // Player can see their own cards or cards that should be visible
                    playerData.hand.forEach(card => {
                        cardsDiv.appendChild(createCardElement(card));
                    });
                } else {
                    // Show face-down cards for opponents
                    for (let i = 0; i < 2; i++) {
                        cardsDiv.appendChild(createCardElement(-1)); // -1 represents face down
                    }
                }
                
                playerHandDiv.appendChild(cardsDiv);
                handContainer.appendChild(playerHandDiv);
            });
        }

        // Create a function to display showdown hands for all players
        function displayShowdownHands(hands, communityCards) {
            // Update community cards display
            if (communityCards) {
                updateCommunityCards(communityCards);
            }
            
            // Update all player hands with visible cards
            const handContainer = document.getElementById("players-hands");
            handContainer.innerHTML = "";
            
            hands.forEach(playerData => {
                const playerHandDiv = document.createElement("div");
                playerHandDiv.className = "player-hand";
                
                // Highlight winners
                if (playerData.winner) {
                    playerHandDiv.className += " winner";
                }
                
                // Add player name and hand type if available
                const playerName = document.createElement("div");
                playerName.className = "player-name";
                
                let displayText = playerData.playerName;
                
                // Add hand name/type if available
                if (playerData.handName) {
                    displayText += " - " + playerData.handName;
                }
                
                // Show folded status
                if (playerData.state === 1) {
                    displayText += " (Folded)";
                    playerHandDiv.className += " folded";
                }
                
                playerName.textContent = displayText;
                playerHandDiv.appendChild(playerName);
                
                // Display cards (all cards are visible at showdown except folded players)
                const cardsDiv = document.createElement("div");
                cardsDiv.className = "cards";
                
                if (playerData.hand && playerData.state !== 1) {
                    playerData.hand.forEach(card => {
                        cardsDiv.appendChild(createCardElement(card));
                    });
                } else if (playerData.state === 1 && playerData.hand) {
                    // For folded players, still show their cards at showdown
                    playerData.hand.forEach(card => {
                        const cardEl = createCardElement(card);
                        cardEl.classList.add("folded-card");
                        cardsDiv.appendChild(cardEl);
                    });
                }
                
                playerHandDiv.appendChild(cardsDiv);
                handContainer.appendChild(playerHandDiv);
            });
        }

        // Add this function to each game HTML file if not already present
        function createCardElement(cardValue) {
            const cardElement = document.createElement("div");
            cardElement.className = "card";
            
            if (cardValue === -1 || cardValue > 52) {
                // Face down card
                cardElement.classList.add("card-back");
                cardElement.textContent = "";
            } else {
                // Face up card
                const rank = cardValue % 13;
                const suit = Math.floor(cardValue / 13);
                
                // Determine rank text
                let rankText;
                if (rank === 0) {
                    rankText = "A";
                } else if (rank === 10) {
                    rankText = "J";
                } else if (rank === 11) {
                    rankText = "Q";
                } else if (rank === 12) {
                    rankText = "K";
                } else {
                    rankText = (rank + 1).toString();
                }
                
                // Determine suit symbol
                let suitSymbol;
                let suitClass;
                if (suit === 0) {
                    suitSymbol = "♥";
                    suitClass = "hearts";
                } else if (suit === 1) {
                    suitSymbol = "♦";
                    suitClass = "diamonds";
                } else if (suit === 2) {
                    suitSymbol = "♠";
                    suitClass = "spades";
                } else {
                    suitSymbol = "♣";
                    suitClass = "clubs";
                }
                
                cardElement.classList.add(suitClass);
                cardElement.innerHTML = `<div class="card-value">${rankText}</div><div class="card-suit">${suitSymbol}</div>`;
            }
            
            return cardElement;
        }
    </script>
</body>
</html><|MERGE_RESOLUTION|>--- conflicted
+++ resolved
@@ -277,22 +277,6 @@
             50% { transform: translateX(-50%) scale(1.1); }
         }
 
-<<<<<<< HEAD
-        .winner {
-            box-shadow: 0 0 20px gold;
-            animation: winner-glow 1.5s infinite alternate;
-            z-index: 10;
-            position: relative;
-        }
-
-        @keyframes winner-glow {
-            from {
-                box-shadow: 0 0 10px gold;
-            }
-            to {
-                box-shadow: 0 0 25px gold, 0 0 40px gold;
-            }
-=======
         .spectator-list {
             margin-top: 10px;
             padding: 5px;
@@ -341,7 +325,22 @@
             border-radius: 4px;
             display: flex;
             justify-content: center;
->>>>>>> 696a0cb0
+        }
+
+        .winner {
+            box-shadow: 0 0 20px gold;
+            animation: winner-glow 1.5s infinite alternate;
+            z-index: 10;
+            position: relative;
+        }
+
+        @keyframes winner-glow {
+            from {
+                box-shadow: 0 0 10px gold;
+            }
+            to {
+                box-shadow: 0 0 25px gold, 0 0 40px gold;
+            }
         }
     </style>
 </head>
