<!DOCTYPE html>
<html lang="en">
  <head>
    <meta charset="UTF-8" />
    <title>Poker Lobby</title>
    <style>
      body {
        font-family: Arial, sans-serif;
        background: #1a2b3c;
        color: white;
        margin: 0;
        padding: 0;
      }

      .container {
        max-width: 1200px;
        margin: 0 auto;
        padding: 20px;
      }

      h1 {
        text-align: center;
        color: #f8c471;
        margin-bottom: 20px;
      }

      .lobby-info {
        background-color: rgba(0, 0, 0, 0.3);
        border-radius: 5px;
        padding: 15px;
        margin-bottom: 20px;
        display: flex;
        justify-content: space-between;
        align-items: center;
      }

      .player-info {
        font-size: 18px;
      }

      .action-panel {
        display: flex;
        gap: 10px;
        margin-bottom: 20px;
      }

      button {
        background-color: #2e86c1;
        color: white;
        border: none;
        padding: 12px 20px;
        border-radius: 5px;
        cursor: pointer;
        font-size: 16px;
        transition: background-color 0.3s;
      }

      button:hover {
        background-color: #3498db;
      }

      button.ready-btn {
        background-color: #27ae60;
      }

      button.ready-btn:hover {
        background-color: #2ecc71;
      }

      button.quit-btn {
        background-color: #c0392b;
      }

      button.quit-btn:hover {
        background-color: #e74c3c;
      }

      .panel {
        background-color: rgba(0, 0, 0, 0.3);
        border-radius: 5px;
        padding: 15px;
        margin-bottom: 20px;
      }

      .panel-header {
        font-size: 18px;
        font-weight: bold;
        margin-bottom: 10px;
        color: #f8c471;
        border-bottom: 1px solid #f8c471;
        padding-bottom: 5px;
      }

      .player-list {
        list-style-type: none;
        padding: 0;
      }

      .player-list li {
        padding: 8px;
        border-bottom: 1px solid rgba(255, 255, 255, 0.1);
      }

      .player-list li:last-child {
        border-bottom: none;
      }

      .player-ready {
        color: #2ecc71;
      }

      .player-not-ready {
        color: #e74c3c;
      }

      .response {
        background-color: rgba(0, 0, 0, 0.5);
        padding: 10px;
        margin: 10px 0;
        border-radius: 5px;
        min-height: 30px;
      }

      .game-rules {
        white-space: pre-line;
      }

      .stats-container {
        display: flex;
        justify-content: space-between;
      }

      .stats-item {
        text-align: center;
        flex: 1;
        padding: 10px;
      }

      .stats-value {
        font-size: 24px;
        font-weight: bold;
        color: #f8c471;
      }

      .stats-label {
        font-size: 14px;
        color: #bdc3c7;
      }

      /* Rules modal styling */
      .modal {
        display: none;
        position: fixed;
        top: 0;
        left: 0;
        width: 100%;
        height: 100%;
        background-color: rgba(0, 0, 0, 0.7);
        z-index: 100;
        justify-content: center;
        align-items: center;
      }

      .modal-content {
        background-color: #2c3e50;
        border-radius: 8px;
        width: 80%;
        max-width: 800px;
        max-height: 80vh;
        padding: 20px;
        position: relative;
      }

      .close-button {
        position: absolute;
        top: 10px;
        right: 15px;
        font-size: 24px;
        color: #e74c3c;
        cursor: pointer;
        background: none;
        border: none;
        padding: 0;
      }

      .rules-iframe {
        width: 100%;
        height: 500px;
        border: none;
        background-color: white;
      }

      /* Game iframe styling */
      .game-container {
        width: 100%;
        height: 500px;
        margin-top: 20px;
        border-radius: 8px;
        overflow: hidden;
        box-shadow: 0 0 20px rgba(0, 0, 0, 0.5);
      }

      .game-iframe {
        width: 100%;
        height: 100%;
        border: none;
        /* Remove the background color so it doesn't show green */
        background-color: transparent;
        position: relative;
        z-index: 2;
      }

      /* Layout for when game is active */
      .game-active .top-row {
        display: flex;
        gap: 20px;
        margin-bottom: 20px;
      }

      .game-active .top-row .panel {
        flex: 1;
        margin-bottom: 0;
      }

      .row {
        display: flex;
        gap: 20px;
      }

      .col {
        flex: 1;
      }

      /* Add to existing styles */
      /* Game active state adjustments */
      .game-active .container {
        display: flex;
        flex-direction: column;
      }
      
      .game-active .info-panel {
        flex: 2;
      }
      
      .game-active .stats-panel {
        flex: 3;
      }
      
      .game-active .game-container {
        /* No need for display: block here since we want it always visible */
        height: 500px;
        margin-bottom: 15px;
      }
      
      .game-active .player-panel {
        margin-top: 10px;
      }
      
      .game-active .lobby-controls {
        display: none;
      }

      .hidden {
        display: none !important;
      }
      
      .panel.minimized {
        padding: 10px;
      }
      
      .panel.minimized .panel-header {
        margin-bottom: 0;
        padding-bottom: 0;
        border-bottom: none;
      }

      .panel-toggle {
        float: right;
        cursor: pointer;
        user-select: none;
      }

      .game-loading {
        position: absolute;
        top: 0;
        left: 0;
        width: 100%;
        height: 100%;
        display: flex;
        justify-content: center;
        align-items: center;
        background-color: #15803d;
        color: white;
        font-size: 20px;
        z-index: 1;
      }

<<<<<<< HEAD
      /* Add this to your existing styles section */
      .game-active .top-section {
        display: none;
      }

      /* When game finishes, ensure panels are reset properly */
      .game-finished .top-section {
        display: flex;
        gap: 20px;
        margin-bottom: 15px;
      }
=======
      .betting-controls {
        display: flex;
        flex-direction: column;
        padding: 15px;
        background-color: rgba(0, 0, 0, 0.3);
        border-radius: 5px;
        margin-top: 15px;
        width: 100%;
      }
      
      .betting-info {
        display: flex;
        justify-content: space-between;
        margin-bottom: 15px;
        padding: 10px;
        background-color: rgba(0, 0, 0, 0.2);
        border-radius: 5px;
      }
      
      .info-item {
        display: flex;
        flex-direction: column;
        align-items: center;
      }
      
      .info-label {
        font-size: 12px;
        color: #bdc3c7;
      }
      
      .info-value {
        font-size: 18px;
        font-weight: bold;
        color: #f8c471;
      }
      
      .action-buttons {
        display: flex;
        justify-content: space-around;
        gap: 8px;
        margin-bottom: 15px;
      }
      
      .action-btn {
        flex: 1;
        padding: 10px;
        min-width: 70px;
      }
      
      .action-btn.disabled {
        opacity: 0.5;
        cursor: not-allowed;
      }
      
      .raise-controls {
        display: flex;
        flex-direction: column;
        align-items: center;
        padding: 10px;
        background-color: rgba(0, 0, 0, 0.2);
        border-radius: 5px;
      }
      
      #raiseSlider {
        width: 100%;
        margin-bottom: 10px;
      }
      
      .raise-amount-display {
        font-size: 20px;
        font-weight: bold;
        color: #f8c471;
        margin-bottom: 10px;
      }
      
      .raise-buttons {
        display: flex;
        gap: 10px;
        width: 100%;
      }
      
      .confirm-btn, .cancel-btn {
        flex: 1;
        padding: 8px;
      }
      
      .confirm-btn {
        background-color: #27ae60;
      }
      
      .cancel-btn {
        background-color: #7f8c8d;
      }
>>>>>>> a7c5bc94
    </style>
  </head>
  <body>
    <div class="container" id="mainContainer">
      <h1 id="lobbyTitle">Game Lobby</h1>

      <div class="lobby-info">
        <div class="player-info" id="playerCount">Players: 0/0</div>
        <div class="player-info" id="gameType">Game Type: Loading...</div>
      </div>

      <div class="response" id="response"></div>

      <div class="action-panel lobby-controls" id="lobbyControls">
        <button onclick="readyUp()" class="ready-btn" id="readyButton">
          Ready Up
        </button>
        <button onclick="showRules()" class="rules-btn">Rules</button>
        <button onclick="quitLobby()" class="quit-btn">Leave Lobby</button>
      </div>

      <div class="top-section" id="topSection">
        <div class="col info-panel">
          <div class="panel">
            <div class="panel-header">Players in Lobby <span class="panel-toggle" id="playerListToggle">[-]</span></div>
            <div id="playerListContent">
              <ul class="player-list" id="playerList">
                <li>Loading players...</li>
              </ul>
            </div>
          </div>
        </div>
        <div class="col stats-panel">
          <div class="panel" id="statsPanel">
            <div class="panel-header">Your Statistics <span class="panel-toggle" id="statsToggle">[-]</span></div>
            <div id="statsContent">
              <div class="stats-container">
                <div class="stats-item">
                  <div class="stats-value" id="gamesPlayed">0</div>
                  <div class="stats-label">Games Played</div>
                </div>
                <div class="stats-item">
                  <div class="stats-value" id="gamesWon">0</div>
                  <div class="stats-label">Games Won</div>
                </div>
                <div class="stats-item">
                  <div class="stats-value" id="winRate">0%</div>
                  <div class="stats-label">Win Rate</div>
                </div>
                <div class="stats-item">
                  <div class="stats-value" id="wallet">$0</div>
                  <div class="stats-label">Wallet</div>
                </div>
              </div>
            </div>
          </div>
        </div>
      </div>

      <!-- Game iframe container -->
      <div class="game-container" id="gameContainer">
        <div id="gameLoading" class="game-loading">Loading poker table...</div>
        <iframe id="gameFrame" class="game-iframe" src="about:blank"></iframe>
      </div>

      <!-- Game controls appear when game is active -->
      <div class="action-panel game-controls hidden" id="gameControls">
        <button onclick="showRules()" class="rules-btn">Rules</button>
        <button onclick="quitLobby()" class="quit-btn">Leave Game</button>
        
        <div id="bettingControls" class="betting-controls hidden">
          <div class="betting-info">
            <div class="info-item">
              <span class="info-label">Your Chips:</span>
              <span class="info-value" id="playerChips">$0</span>
            </div>
            <div class="info-item">
              <span class="info-label">To Call:</span>
              <span class="info-value" id="callAmount">$0</span>
            </div>
            <div class="info-item">
              <span class="info-label">Current Pot:</span>
              <span class="info-value" id="currentPot">$0</span>
            </div>
          </div>
          
          <div class="action-buttons">
            <button id="checkBtn" onclick="gameAction('Check')" class="action-btn">Check</button>
            <button id="callBtn" onclick="gameAction('Call')" class="action-btn">Call</button>
            <button id="foldBtn" onclick="gameAction('Fold')" class="action-btn">Fold</button>
            <button id="allInBtn" onclick="gameAction('AllIn')" class="action-btn">All In</button>
            <button id="raiseBtn" onclick="showRaiseControls()" class="action-btn">Raise</button>
          </div>
          
          <div id="raiseControls" class="raise-controls hidden">
            <input type="range" id="raiseSlider" min="1" max="100" value="10" oninput="updateRaiseAmount()">
            <div class="raise-amount-display">
              <span>$</span><span id="raiseAmount">10</span>
            </div>
            <div class="raise-buttons">
              <button onclick="gameAction('Raise')" class="confirm-btn">Confirm Raise</button>
              <button onclick="hideRaiseControls()" class="cancel-btn">Cancel</button>
            </div>
          </div>
        </div>
      </div>
    </div>

    <!-- Rules Modal -->
    <div id="rulesModal" class="modal">
      <div class="modal-content">
        <button class="close-button" onclick="closeRules()">&times;</button>
        <h2>Game Rules</h2>
        <iframe id="rulesFrame" class="rules-iframe" src="about:blank"></iframe>
      </div>
    </div>

    <script>
      const responseDiv = document.getElementById("response");
      const playerCountDiv = document.getElementById("playerCount");
      const gameTypeDiv = document.getElementById("gameType");
      const playerListElement = document.getElementById("playerList");
      const lobbyTitle = document.getElementById("lobbyTitle");
      const readyButton = document.getElementById("readyButton");
      const rulesModal = document.getElementById("rulesModal");
      const rulesFrame = document.getElementById("rulesFrame");
      const mainContainer = document.getElementById("mainContainer");
      const gameContainer = document.getElementById("gameContainer");
      const gameFrame = document.getElementById("gameFrame");
      const lobbyControls = document.getElementById("lobbyControls");

      let isReady = false;
      let currentLobbyInfo = null;
      let gameActive = false;

      // Add these constants for the new UI elements
      const topSection = document.getElementById("topSection");
      const playerListToggle = document.getElementById("playerListToggle");
      const statsToggle = document.getElementById("statsToggle");
      const playerListContent = document.getElementById("playerListContent");
      const statsContent = document.getElementById("statsContent");
      const gameControls = document.getElementById("gameControls");
      const bettingControls = document.getElementById("bettingControls");
      const raiseControls = document.getElementById("raiseControls");
      const raiseSlider = document.getElementById("raiseSlider");
      const raiseAmountDisplay = document.getElementById("raiseAmount");

      // Add these new variables at the top of your script section
      let playerTurn = false;
      let gameState = {
        playerChips: 0,
        callAmount: 0,
        currentPot: 0,
        canCheck: false,
        canRaise: false
      };

      // Update the game rule URLs to use Wikipedia
      const gameRuleUrls = {
        "5 Card Draw": "https://en.wikipedia.org/wiki/Five-card_draw",
        "7 Card Stud": "https://en.wikipedia.org/wiki/Seven-card-stud",
        "Texas Hold'em": "https://en.wikipedia.org/wiki/Texas_hold_%27em"
      };
      
      // Map game types to their corresponding HTML files
      const gameHtmlFiles = {
        "5 Card Draw": "five_card.html",
        "7 Card Stud": "seven_card.html",
        "Texas Hold'em": "texas_holdem.html" 
      };

      // Update the window.onload function
      window.onload = function () {
        // Check if we have a stored game type
        const storedGameType = localStorage.getItem('currentGameType');
        if (storedGameType) {
          console.log("Found stored game type:", storedGameType);
          currentLobbyInfo = currentLobbyInfo || {};
          currentLobbyInfo.gameType = storedGameType;
          
          // Initialize the game iframe with the appropriate game
          loadGameFrame(storedGameType);
        } else {
          // Default to 5 Card Draw if no stored game type
          loadGameFrame("5 Card Draw");
        }
        
        refreshLobbyInfo();
        refreshStats();
      
        // Set up periodic refresh
        setInterval(() => {
          updateInput();
        }, 100);
      };

      // Add this function to load the appropriate game iframe
      function loadGameFrame(gameType) {
        const gameFrame = document.getElementById("gameFrame");
        let gameUrl = "five_card.html"; // Default
        
        // Show loading indicator
        document.getElementById("gameLoading").style.display = "flex";
        
        // Clear any existing content first
        gameFrame.src = "about:blank";
        
        // Give a small delay before loading new content
        setTimeout(() => {
          if (gameType.toLowerCase().includes("texas") || gameType.toLowerCase().includes("hold")) {
            gameUrl = "texas_holdem.html";
          } else if (gameType.toLowerCase().includes("7") || gameType.toLowerCase().includes("stud")) {
            gameUrl = "seven_card.html";
          } else if (gameType.toLowerCase().includes("5") || gameType.toLowerCase().includes("draw")) {
            gameUrl = "five_card.html";
          }
          
          console.log(`Loading game frame: ${gameUrl} for type: ${gameType}`);
          // Load the file from /static/ directory instead of the root path
          gameFrame.src = `/static/${gameUrl}`;
          
          // Add event listener to detect load errors
          gameFrame.onerror = function() {
            console.error(`Failed to load game frame: ${gameUrl}`);
            document.getElementById("gameLoading").textContent = 
              `Error loading game. Please refresh the page.`;
          };
          
          // Add onload handler to hide loading message
          gameFrame.onload = function() {
            document.getElementById("gameLoading").style.display = "none";
            console.log(`Successfully loaded game frame: ${gameUrl}`);
          };
        }, 100);
      }

      // Handle WebSocket messages from parent frame
      window.addEventListener("message", (event) => {
      console.log("Lobby received message:", event.data);
      
      // Forward 'sendWebSocket' messages directly to the parent (index.html)
      if (event.data.type === "sendWebSocket") {
        console.log("Forwarding to server:", event.data.data);
        window.parent.postMessage(event.data, "*");
      }
      
      // Handle other messages as before
      else if (event.data.type === "websocket") {
        handleMessage(event.data.data);
      }
    });

      // Update the handleMessage function to detect player turn and betting state
      function handleMessage(data) {
        try {
          const response = JSON.parse(data);
          console.log("Message from server:", response);

          if (response.message) {
            responseDiv.innerText = response.message;
            setTimeout(() => {
              responseDiv.innerText = "";
            }, 5000);
          }

          if (response.redirect) {
            // Navigate using parent frame
            window.parent.navigate(response.redirect);
          }

          // Handle player list
          if (response.players) {
            console.log("Updating player list:", response.players);
            updatePlayerList(response.players);
            // Check if all players are ready
            if(!gameActive) {
              checkAllPlayersReady(response.players);
            }
          }

          // Handle lobby info
          if (response.lobbyInfo) {
            updateLobbyInfo(response.lobbyInfo);
          }

          // Handle game info and player turn
          if (response.gameInfo) {
            console.log("Game info received:", response.gameInfo);
            
            // Update game state
            if (response.gameInfo.pot !== undefined) {
              gameState.currentPot = response.gameInfo.pot;
              document.getElementById("currentPot").textContent = "$" + gameState.currentPot;
            }
            
            // Check if it's this player's turn
            const playerName = localStorage.getItem('currentPlayerName');
            playerTurn = (response.gameInfo.currentPlayerTurn === playerName);
            
            // If it's the player's turn, update the betting controls
            if (playerTurn) {
              responseDiv.innerText = "It's your turn!";
              
              // Update betting info
              gameState.callAmount = response.gameInfo.currentMaxBet || 0;
              document.getElementById("callAmount").textContent = "$" + gameState.callAmount;
              
              // Show betting controls
              document.getElementById("bettingControls").classList.remove("hidden");
              
              // Determine valid actions based on game state
              updateValidActions();
            } else {
              // Hide betting controls when it's not player's turn
              document.getElementById("bettingControls").classList.add("hidden");
            }
            
            // Update game iframe
            sendGameCommand("updateGameInfo", response.gameInfo);
          }

          // Update player stats which includes wallet/chips
          if (response.stats) {
            updateStats(response.stats);
            
            // Update the player chips for betting controls
            gameState.playerChips = response.stats.wallet;
            document.getElementById("playerChips").textContent = "$" + gameState.playerChips;
            
            // Update valid actions based on new chip amount
            if (playerTurn) {
              updateValidActions();
            }
          }

          // In your handleMessage function, add handling for showdownHands type
          if (response.type === "showdownHands") {
            console.log("Showdown hands received:", response);
            sendGameCommand("showdownHands", response);
          }

          // Inside your handleMessage function, add this condition
          if (response.gameInfo && response.gameInfo.gameState === 0) { // Assuming 0 = game over/not started
            // Check if we were previously in an active game
            if (gameActive) {
              console.log("Game has ended");
              endGame();
            }
          }

          // Also check for explicit game end message
          if (response.gameEnd === true) {
            console.log("Received game end notification");
            endGame();
          }
        } catch (e) {
          console.error("Error parsing message:", e);
          
          // Check for non-JSON messages about turns
          if (typeof data === 'string') {
            if (data.includes("Your turn")) {
              playerTurn = true;
              document.getElementById("bettingControls").classList.remove("hidden");
              responseDiv.innerText = data;
              updateValidActions();
            } else if (data.includes("betting round")) {
              // Refresh game state when a betting round starts
              sendToServer(JSON.stringify({ action: "ShowStats" }));
            }
          }
        }
      }

      function updatePlayerList(players) {
        playerListElement.innerHTML = "";

        if (players.length === 0) {
          playerListElement.innerHTML = "<li>No players in lobby</li>";
          return;
        }

        players.forEach((player) => {
          const li = document.createElement("li");
          li.innerHTML = `${player.name} <span class="${
            player.ready ? "player-ready" : "player-not-ready"
          }">(${player.ready ? "Ready" : "Not Ready"})</span>`;
          playerListElement.appendChild(li);
        });
        
        // Send player data to the game iframe
        console.log("Sending player data to game iframe:", players);
        sendGameCommand("updatePlayers", { players: players, gameActive: gameActive });
      }
      
      function checkAllPlayersReady(players) {
        // Only check if game isn't already active
        if (gameActive) return;
        
        if (players.length >= 2) {
          const allReady = players.every(player => player.ready);
          if (allReady) {
            console.log("Starting game with players:", players);
            console.log("Starting lobby info:", currentLobbyInfo);
            startGame(players);
          }
        }
      }
      
      // Modified startGame function
      function startGame(players) {
        sendToServer(JSON.stringify({ action: "StartGame" }));
        if (gameActive) return; // Prevent multiple starts
        
        gameActive = true;
        
        // Update UI elements
        mainContainer.classList.add("game-active");
        mainContainer.classList.remove("game-finished");
        lobbyControls.classList.add("hidden");
        gameControls.classList.remove("hidden");
        
<<<<<<< HEAD
        // The top section with player list and stats will be hidden by CSS
=======
        // Hide betting controls initially - they'll show when it's the player's turn
        document.getElementById("bettingControls").classList.add("hidden");
>>>>>>> a7c5bc94
        
        // Send a message to the game iframe to start the game
        sendGameCommand("startGame", {
          players: players,
          gameType: currentLobbyInfo.gameType,
          pot: 0
        });
        
        // Get player stats to initialize chip count
        refreshStats();
        
        console.log(`Game started: ${currentLobbyInfo.gameType}`);
      }

      // Add this function to send messages to the game iframe
      function sendGameCommand(command, data) {
        const gameFrame = document.getElementById("gameFrame");
        if (gameFrame && gameFrame.contentWindow) {
          gameFrame.contentWindow.postMessage({
            type: "command",
            command: command,
            data: data
          }, "*");
        }
      }

      function updateLobbyInfo(info) {
        // Check if game type has changed
        const gameTypeChanged = currentLobbyInfo?.gameType !== info.gameType;
        
        // Update current lobby info
        currentLobbyInfo = info;
        lobbyTitle.textContent = info.name;
        playerCountDiv.textContent = `Players: ${info.playerCount}/${info.maxPlayers}`;
        gameTypeDiv.textContent = `Game Type: ${info.gameType}`;
        
        // Save game type to localStorage
        if (info.gameType) {
          localStorage.setItem('currentGameType', info.gameType);
          console.log("Saved game type to localStorage:", info.gameType);
        }
        
        // If game type changed, reload the appropriate game frame
        if (gameTypeChanged) {
          loadGameFrame(info.gameType);
        }
        
        // Send updated player list to the game frame
        if (info.players) {
          sendGameCommand("updatePlayers", {
            players: info.players
          });
        }
        
        // Add debugging output
        debugLobbyInfo();
      }

      // Update stats function to also update the betting chips display
      function updateStats(stats) {
        document.getElementById("gamesPlayed").textContent = stats.gamesPlayed;
        document.getElementById("gamesWon").textContent = stats.gamesWon;
        document.getElementById("wallet").textContent = `$${stats.wallet}`;

        // Calculate win rate
        const winRate =
          stats.gamesPlayed > 0
            ? Math.round((stats.gamesWon / stats.gamesPlayed) * 100)
            : 0;
        document.getElementById("winRate").textContent = `${winRate}%`;
        
        // Update player chips for betting UI
        gameState.playerChips = stats.wallet;
        document.getElementById("playerChips").textContent = "$" + gameState.playerChips;
      }

      function readyUp() {
        sendToServer(JSON.stringify({ action: "Ready" }));
        isReady = !isReady;
        readyButton.textContent = isReady ? "Cancel Ready" : "Ready Up";
        readyButton.style.backgroundColor = isReady ? "#c0392b" : "#27ae60";
      }

      function refreshStats() {
        sendToServer(JSON.stringify({ action: "ShowStats" }));
      }

      function quitLobby() {
        // Clear the stored game type when leaving the lobby
        localStorage.removeItem('currentGameType');
        sendToServer(JSON.stringify({ action: "Quit" }));
      }
      
      function refreshLobby() {
        sendToServer(JSON.stringify({ action: "ShowPlayers" }));
      }

      function refreshLobbyInfo() {
        sendToServer(JSON.stringify({ action: "ShowLobbyInfo" }));
      }

      function updateInput(){
        sendToServer(JSON.stringify({ action: "UpdateInput" }));
      }

      // Function to update which action buttons are valid
      function updateValidActions() {
        // Check if player can check (only if callAmount is 0)
        gameState.canCheck = (gameState.callAmount === 0);
        document.getElementById("checkBtn").disabled = !gameState.canCheck;
        document.getElementById("checkBtn").classList.toggle("disabled", !gameState.canCheck);
        
        // Check if player can call (must have enough chips and there must be something to call)
        const canCall = (gameState.callAmount > 0 && gameState.playerChips >= gameState.callAmount);
        document.getElementById("callBtn").disabled = !canCall;
        document.getElementById("callBtn").classList.toggle("disabled", !canCall);
        
        // Check if player can raise (must have enough chips to call plus more to raise)
        gameState.canRaise = (gameState.playerChips > gameState.callAmount);
        document.getElementById("raiseBtn").disabled = !gameState.canRaise;
        document.getElementById("raiseBtn").classList.toggle("disabled", !gameState.canRaise);
        
        // Update raise slider limits if raising is possible
        if (gameState.canRaise) {
          const minRaise = Math.max(gameState.callAmount + 1, 1);
          const maxRaise = gameState.playerChips;
          
          const raiseSlider = document.getElementById("raiseSlider");
          raiseSlider.min = minRaise;
          raiseSlider.max = maxRaise;
          raiseSlider.value = minRaise;
          document.getElementById("raiseAmount").textContent = minRaise;
        }
        
        // Player can always fold
        document.getElementById("foldBtn").disabled = false;
        document.getElementById("foldBtn").classList.remove("disabled");
        
        // Player can go all-in if they have any chips
        const canAllIn = (gameState.playerChips > 0);
        document.getElementById("allInBtn").disabled = !canAllIn;
        document.getElementById("allInBtn").classList.toggle("disabled", !canAllIn);
        
        // If player can't call the current bet but has chips, only allow fold or all-in
        if (gameState.callAmount > gameState.playerChips && gameState.playerChips > 0) {
          document.getElementById("checkBtn").disabled = true;
          document.getElementById("checkBtn").classList.add("disabled");
          document.getElementById("callBtn").disabled = true;
          document.getElementById("callBtn").classList.add("disabled");
          document.getElementById("raiseBtn").disabled = true;
          document.getElementById("raiseBtn").classList.add("disabled");
          
          // Show a message that player can only fold or go all-in
          responseDiv.innerText = "You don't have enough chips to call. You can fold or go all-in.";
        }
      }

      // Show raise controls when the Raise button is clicked
      function showRaiseControls() {
        document.getElementById("raiseControls").classList.remove("hidden");
        
        // Set the initial raise amount
        updateRaiseAmount();
      }

      // Hide raise controls
      function hideRaiseControls() {
        document.getElementById("raiseControls").classList.add("hidden");
      }

      // Update raise amount display when slider changes
      function updateRaiseAmount() {
        const value = document.getElementById("raiseSlider").value;
        document.getElementById("raiseAmount").textContent = value;
      }

      // Update the gameAction function
      function gameAction(action) {
        let message;
        let betAmount = 0;
        if (action === "Check" && gameState.canCheck) {
          message = { action: "Check" };
        } else if (action === "Call") {
          message = { action: "Call" };
        } else if (action === "Fold") {
          message = { action: "Fold" };
        } else if (action === "AllIn") {
          message = { action: "AllIn" };
        } else if (action === "Raise" && gameState.canRaise) {
          // Make sure we get a clean integer value
          const amount = parseInt(document.getElementById("raiseAmount").textContent.trim(), 10);
          console.log("Attempting to raise with amount:", amount);
          
          if (amount && amount <= gameState.playerChips && amount > gameState.callAmount) {
            message = { 
              action: "Raise", 
              data: {amount: parseInt(amount)}  // Send as a number, not a string
            };
            // sendToServer(
            //     JSON.stringify({
            //       action: "Raise",
            //       data: {
            //         amount: parseInt(amount)
            //       },
            //     })
            //   );        
            hideRaiseControls();
          } else {
            responseDiv.innerText = "Invalid raise amount! Must be greater than current call amount.";
            return;
          }
        } else {
          responseDiv.innerText = "This action is not available right now.";
          return;
        }
        // After sending action, disable all buttons to prevent multiple actions
        document.querySelectorAll('.action-btn').forEach(btn => {
          btn.disabled = true;
          btn.classList.add('disabled');
        });
        
        // Hide the raising controls if they're open
        hideRaiseControls();
        
        // Hide betting controls after taking action
        document.getElementById("bettingControls").classList.add("hidden");
        
        // Set playerTurn to false to indicate the player has taken their turn
        playerTurn = false;
        // if (action !== "Raise") {
        // } else {
          
        // }
        sendToServer(JSON.stringify(message));
        responseDiv.innerText = `You chose to ${action}${action === "Raise" ? " to $" + message.amount : ""}`;
      }

      function showRules() {
        // First try to get game type from currentLobbyInfo
        let gameType = currentLobbyInfo?.gameType;
        
        // If not available, try localStorage
        if (!gameType) {
          gameType = localStorage.getItem('currentGameType');
        }
        
        console.log("Getting rules for game type:", gameType);
        
        let ruleUrl = "https://en.wikipedia.org/wiki/Five-card_draw"; // Default
        
        if (gameType) {
          // Direct match with our known types
          if (gameRuleUrls[gameType]) {
            ruleUrl = gameRuleUrls[gameType];
            console.log("Direct match found for game type:", gameType);
          } 
          // Try Texas Hold'em with different variations
          else if (gameType.toLowerCase().includes("texas") || gameType.toLowerCase().includes("hold")) {
            ruleUrl = "https://en.wikipedia.org/wiki/Texas_hold_%27em";
            console.log("Texas Hold'em variation detected");
          }
          // Try 7 Card Stud with different variations  
          else if (gameType.toLowerCase().includes("7") || gameType.toLowerCase().includes("stud")) {
            ruleUrl = "https://en.wikipedia.org/wiki/Seven-card_stud";
            console.log("7 Card Stud variation detected");
          }
          // Try 5 Card Draw with different variations
          else if (gameType.toLowerCase().includes("5") || gameType.toLowerCase().includes("draw")) {
            ruleUrl = "https://en.wikipedia.org/wiki/Five-card-draw";
            console.log("5 Card Draw variation detected");
          }
          else {
            console.log("No specific match found for type:", gameType);
          }
        } else {
          console.log("No game type available, using default rules");
        }
        
        // Set the iframe source to the Wikipedia URL
        console.log("Setting iframe src to:", ruleUrl);
        rulesFrame.src = ruleUrl;
        rulesModal.style.display = "flex";
      }

      function closeRules() {
        rulesModal.style.display = "none";
      }

      // Send messages through parent using postMessage
      function sendToServer(message) {
        window.parent.postMessage(
          {
            type: "sendWebSocket",
            data: message,
          },
          "*"
        );
      }

      // Close rules modal when clicking outside of it
      window.onclick = function (event) {
        if (event.target === rulesModal) {
          closeRules();
        }
      };

      // Add this function for debugging purposes
      function debugLobbyInfo() {
        console.log("Current Lobby Info:", currentLobbyInfo);
        if (currentLobbyInfo && currentLobbyInfo.gameType) {
          console.log("Game Type:", currentLobbyInfo.gameType);
          console.log("Game Rule URL:", gameRuleUrls[currentLobbyInfo.gameType] || "Not found");
        }
      }

      // Add toggle functionality for panels
      playerListToggle.addEventListener("click", function() {
        togglePanel(playerListContent, playerListToggle);
      });

      statsToggle.addEventListener("click", function() {
        togglePanel(statsContent, statsToggle);
      });

      function togglePanel(contentElement, toggleElement) {
        const isOpen = contentElement.style.display !== "none";
        
        if (isOpen) {
          contentElement.style.display = "none";
          toggleElement.textContent = "[+]";
          toggleElement.parentElement.parentElement.classList.add("minimized");
        } else {
          contentElement.style.display = "block";
          toggleElement.textContent = "[-]";
          toggleElement.parentElement.parentElement.classList.remove("minimized");
        }
      }

      // Add this to the lobby.html script
      gameFrame.onload = function() {
        // Hide loading message when iframe loads
        document.getElementById("gameLoading").style.display = "none";
      };

      // Add this new function after startGame
      function endGame() {
        gameActive = false;
        
        // Update UI elements
        mainContainer.classList.remove("game-active");
        mainContainer.classList.add("game-finished");
        lobbyControls.classList.remove("hidden");
        gameControls.classList.add("hidden");
        
        // Refresh lobby data
        refreshLobbyInfo();
        refreshStats();
        
        console.log("Game ended");
      }
    </script>
  </body>
</html><|MERGE_RESOLUTION|>--- conflicted
+++ resolved
@@ -295,19 +295,6 @@
         z-index: 1;
       }
 
-<<<<<<< HEAD
-      /* Add this to your existing styles section */
-      .game-active .top-section {
-        display: none;
-      }
-
-      /* When game finishes, ensure panels are reset properly */
-      .game-finished .top-section {
-        display: flex;
-        gap: 20px;
-        margin-bottom: 15px;
-      }
-=======
       .betting-controls {
         display: flex;
         flex-direction: column;
@@ -401,7 +388,6 @@
       .cancel-btn {
         background-color: #7f8c8d;
       }
->>>>>>> a7c5bc94
     </style>
   </head>
   <body>
@@ -823,12 +809,8 @@
         lobbyControls.classList.add("hidden");
         gameControls.classList.remove("hidden");
         
-<<<<<<< HEAD
-        // The top section with player list and stats will be hidden by CSS
-=======
         // Hide betting controls initially - they'll show when it's the player's turn
         document.getElementById("bettingControls").classList.add("hidden");
->>>>>>> a7c5bc94
         
         // Send a message to the game iframe to start the game
         sendGameCommand("startGame", {
