//! # Poker Game Logic Module
//!
//! This module implements the core game logic for various poker games, including Five Card Draw, Seven Card Stud, and Texas Hold'em. 
//! It is designed to handle all aspects of gameplay, such as dealing cards, managing betting rounds, determining winners, and updating game states.
//!
//! ## Features
//! - **Game State Management**: Implements state machines for each poker variant to control the flow of the game.
//! - **Card Dealing**: Handles the distribution of cards to players, including community cards for games like Texas Hold'em.
//! - **Betting Rounds**: Manages betting rounds, including actions like checking, raising, calling, folding, and going all-in.
//! - **Hand Evaluation**: Determines the best hand for each player and ranks them to decide the winner.
//! - **Player Actions**: Supports player actions such as exchanging cards during a drawing round or paying blinds and antes.
//! - **Concurrency**: Uses asynchronous programming with `async/await` to handle multiple players and game events concurrently.
//! - **WebSocket Integration**: Designed to work with a WebSocket server for real-time communication with players.
//!
//! ## Constants
//! This module defines a variety of constants to represent game states, player states, and return codes. These constants are used throughout the module to ensure consistency and readability.
//!
//! ## Supported Poker Variants
//! - **Five Card Draw**: A classic poker game where players are dealt five cards and can exchange cards during a drawing round.
//! - **Seven Card Stud**: A poker game where players are dealt seven cards, with a mix of face-up and face-down cards, and must form the best five-card hand.
//! - **Texas Hold'em**: A popular poker variant where players are dealt two private cards and share five community cards.
//!
//! ## Game Flow
//! Each poker variant follows a specific sequence of game states, such as:
//! 1. Start of Round
//! 2. Ante or Blinds
//! 3. Card Dealing
//! 4. Betting Rounds
//! 5. Showdown
//! 6. End of Round and Database Update
//!
//! ## Testing
//! The module includes unit tests to verify the correctness of hand evaluation logic and other critical functions. These tests ensure that the game logic adheres to poker rules and handles edge cases correctly.
//!
//! ## Dependencies
//! - **Tokio**: For asynchronous programming and synchronization primitives.
//! - **Warp**: For WebSocket communication.
//! - **SQLx**: For database interactions.
//! - **Futures**: For handling asynchronous tasks.
//!
//! ## Usage
//! This module is intended to be used as part of a larger poker server application. It interacts with other modules, such as the lobby and deck modules, to provide a complete poker experience.
//!
//! ## Notes
//! - The module assumes that player actions are received via WebSocket messages and processed asynchronously.
//! - The game logic is designed to be extensible, allowing for the addition of new poker variants or custom rules.
//!
//! This module handles the game logic for different poker games.
//! It includes functions for dealing cards, managing betting rounds, and determining the winner.
//! It also includes functions for handling player actions and updating the game state.
//! The module is designed to be used with a WebSocket server and uses async/await for concurrency.

use super::*;
use crate::lobby::{self, Lobby};
use crate::player::{self, Player};
use std::sync::Arc;
use tokio::sync::{mpsc::UnboundedSender, Mutex};
use warp:: ws::Message;

// Method return defintions
pub const SUCCESS: i32 = 100;
pub const FAILED: i32 = 101;
pub const SERVER_FULL: i32 = 102;
pub const GAME_LOBBY_EMPTY: i32 = 103;
pub const GAME_LOBBY_NOT_EMPTY: i32 = 104;
pub const GAME_LOBBY_FULL: i32 = 105;

pub const FIVE_CARD_DRAW: i32 = 10;
pub const SEVEN_CARD_STUD: i32 = 11;
pub const TEXAS_HOLD_EM: i32 = 12;
pub const NOT_SET: i32 = 13;

/// Deals cards to players in a 7 Card Stud game.
/// The first two cards are face-down, the third card is face-up.
/// The last card is face-down.
/// The function also handles the display of hands to active players.
/// 
/// # Arguments
/// * `lobby` - A mutable reference to the `Lobby` struct, which contains the game state and player information.
/// * `round` - The current round of the game (0 for the first round, 1 for the last card).
/// 
/// # Returns
/// This function does not return a value. It updates the players' hands and displays them to active players.
async fn deal_cards_7(lobby: &mut Lobby, round: usize) {
    let mut players = lobby.players.lock().await;
    let mut count;
    for player in players.iter_mut() {
        count = 0;
        loop {
            if player.state != player::FOLDED {
                let card = lobby.deck.deal();
                let card_value = if round == 1 {
                    // First two cards face-down, third card face-up
                    if player.hand.len() < 2 {
                        card + 53 // First two cards are face-down
                    } else {
                        card // Third card is face-up
                    }
                } else if round == 5 {
                    card + 53 // Last card is face-down
                } else {
                    card // All other rounds are face-up
                };

                player.hand.push(card_value);
                if round == 1 {
                    count += 1;
                    if count == 3 {
                        break;
                    }
                }
                else {break}
            }
        }
    }
    // Get active players
    let active_players: Vec<_> = players.iter().filter(|p| p.state != player::FOLDED).collect();
    let players_tx: Vec<_> = active_players.iter().map(|p| p.tx.clone()).collect();
    let players_hands: Vec<_> = active_players.iter().map(|p| p.hand.clone()).collect();
    display_hand(players_tx, players_hands).await;
}

/// Deals cards to players in a Texas Hold'em game.
/// The function handles the dealing of community cards and player hands based on the round.
/// 
/// # Arguments
/// * `lobby` - A mutable reference to the `Lobby` struct, which contains the game state and player information.
/// * `round` - The current round of the game (1 for pre-flop, 2 for flop, etc.).
/// 
/// # Returns
/// This function does not return a value. It updates the players' hands and community cards, and displays them to active players.
/// It also handles the display of hands to active players.
pub async fn deal_cards_texas(lobby: &mut Lobby, round: usize) {
    let mut community_cards = lobby.community_cards.lock().await;
    let mut players = lobby.players.lock().await;
    let players_tx = players.iter().filter(|p| p.state != player::FOLDED).map(|p| p.tx.clone()).collect::<Vec<_>>();
    match round {
        1 => {
            for player in players.iter_mut() {
                if player.state != player::FOLDED {
                    // deal 2 cards to each player
                    player.hand.push(lobby.deck.deal());
                    player.hand.push(lobby.deck.deal());
                } 
            }
            let players_hands = players.iter().filter(|p| p.state != player::FOLDED).map(|p| p.hand.clone()).collect::<Vec<_>>(); // get all hands
            display_hand(players_tx.clone(), players_hands.clone()).await;
            return;
        }
        2 => {
            // for flop round, deals 3 community
            for _ in 0..3 {
                community_cards.push(lobby.deck.deal());
            }
        }
        _ => {
            // any other round the same
            community_cards.push(lobby.deck.deal());
        }
    }
    let players_tx = players.iter().filter(|p| p.state != player::FOLDED).map(|p| p.tx.clone()).collect::<Vec<_>>();
    let mut message = String::from("Community cards:\n");
    for (i, card) in community_cards.iter().enumerate() {
        message.push_str(&format!("{}. {}\n", i + 1, translate_card(*card).await));
    }
    lobby.lobby_wide_send(players_tx.clone(), message).await;
}

/// Handles the betting round for players in a poker game.
/// The function manages player actions such as checking, raising, calling, folding, and going all-in.
/// It also updates the game state and player statistics.
/// 
/// # Arguments
/// * `lobby` - A mutable reference to the `Lobby` struct, which contains the game state and player information.
/// 
/// # Returns
/// 
/// This function does not return a value. It updates the players' wallets and game statistics.
/// It also handles the display of hands to active players.
pub async fn betting_round(player: &mut Player, lobby: &mut tokio::sync::MutexGuard<'_, lobby::Lobby,>, action: ClientMessage) -> (bool, bool) {
    let mut valid_action = true;
    let mut reset = false;
    let player_prev_bet = player.current_bet;
    println!("{}: player_prev_bet: {}", player.name, player_prev_bet);
    let current_max_bet = lobby.current_max_bet;

<<<<<<< HEAD
    // if lobby.current_max_bet == 0 {
    //     player.current_bet = 0; // Ensure local player copy has bet reset too
    //     println!("Synchronized player bet to 0");
    // }

=======
>>>>>>> 48f5ed73
    match action {
        ClientMessage::Check => {
            println!("{}: check command received", player.name);
            println!("DEBUG VALUES - player.current_bet={}, lobby.current_max_bet={}", player.current_bet, lobby.current_max_bet);
            // only check when there is no bet to call
            if lobby.current_max_bet == 0 {
                player.tx.send(Message::text(r#"{"message": "Checked"}"#)).unwrap();
                player.state = player::CHECKED;
                return (valid_action, reset);
            } else {
                valid_action = false;
                return (valid_action, reset);
            }
        }
        ClientMessage::Fold => {
            println!("{}: fold command received", player.name);
            player.state = player::FOLDED;
            return (valid_action, reset);
        }
        ClientMessage::Call => {
            println!("{}: call command received", player.name);
            let call_amount = current_max_bet - player_prev_bet;
            if player.wallet >= call_amount {
                player.wallet -= call_amount;
                lobby.pot += call_amount;
                player.current_bet = current_max_bet;
                if player.wallet == 0 {
                    player.state = player::ALL_IN;
                } else {
                    player.state = player::CALLED;
                }
                return (valid_action, reset);
            } else {
                valid_action = false;
                return (valid_action,reset);
            }
        }
        ClientMessage::Raise { amount } => {
            println!("{}: raise command received", player.name);
            if amount > 0 && amount <= player.wallet {
                if amount > current_max_bet - player_prev_bet {
                    player.state = player::RAISED;
                    player.wallet -= amount;
                    lobby.pot += amount;
                    player.current_bet += amount;
                    lobby.current_max_bet = player.current_bet;
                    reset = true;
                    if player.wallet == 0 {
                        player.state = player::ALL_IN;
                    }
                    return (valid_action, reset);
                }
            }
            valid_action = false;
            return (valid_action, reset);
        }
        ClientMessage::AllIn => {
            println!("{}: all in command received", player.name);
            player.state = player::ALL_IN;
            let all_in_amount = player.wallet;
            player.wallet = 0;
            player.current_bet += all_in_amount;
            lobby.pot += all_in_amount;
            if player.current_bet > current_max_bet{
                lobby.current_max_bet = player.current_bet;
                reset = true;
            }
            return (valid_action, reset);
        }
        _ => {
            valid_action = false;
            return (valid_action, reset);
        }
    }
    
}

/// Handles the drawing round for players in a poker game.
/// The function allows players to choose between standing pat (keeping their hand) or exchanging cards.
/// 
/// # Arguments
/// * `lobby` - A mutable reference to the `Lobby` struct, which contains the game state and player information.
/// 
/// # Returns
/// 
/// This function does not return a value. It updates the players' hands.
/// It also handles the display of hands to active players.
// pub async fn drawing_round(lobby: &mut Lobby) {
//     let player_names = {
//         let players = lobby.players.lock().await;
//         players.iter()
//               .filter(|p| p.state != FOLDED)
//               .map(|p| p.name.clone())
//               .collect::<Vec<String>>()
//     };
    
//     if player_names.len() <= 1 {
//         // Only one player left, move on
//         return;
//     }
    
//     for player_name in player_names {
//         // Send options to the player
//         let player_tx = {
//             let players = lobby.players.lock().await;
//             players.iter()
//                   .find(|p| p.name == player_name)
//                   .map(|p| p.tx.clone())
//         };
        
//         if let Some(tx) = player_tx {
//             let message = "Drawing round!\nChoose an option:\n    1 - Stand Pat (Keep your hand)\n    2 - Exchange cards";
//             let _ = tx.send(Message::text(message));
//         }
        
//         // Process player's choice
//         let choice = lobby.process_player_input(&player_name).await;
        
//         match choice.as_str() {
//             "1" => {
//                 // Player chooses to stand pat
//                 if let Some(tx) = {
//                     let players = lobby.players.lock().await;
//                     players.iter()
//                           .find(|p| p.name == player_name)
//                           .map(|p| p.tx.clone())
//                 } {
//                     let _ = tx.send(Message::text("You chose to Stand Pat."));
//                 }
                
//                 // Broadcast to other players
//                 lobby.broadcast(format!("{} chose to Stand Pat.", player_name)).await;
//             }
//             "2" => {
//                 // Player chooses to exchange cards
//                 if let Some(tx) = {
//                     let players = lobby.players.lock().await;
//                     players.iter()
//                           .find(|p| p.name == player_name)
//                           .map(|p| p.tx.clone())
//                 } {
//                     let _ = tx.send(Message::text("Enter the indices of the cards you want to exchange (comma-separated, e.g., '1,2,3')"));
//                 }
                
//                 let indices_input = lobby.process_player_input(&player_name).await;
                
//                 // Parse indices
//                 let indices: Vec<usize> = indices_input
//                     .split(',')
//                     .filter_map(|s| s.trim().parse::<usize>().ok())
//                     .filter(|&i| i > 0) // 1-based indexing
//                     .map(|i| i - 1) // Convert to 0-based
//                     .collect();
                
//                 if !indices.is_empty() {
//                     // Get current hand and create a new hand without exchanged cards
//                     let current_hand = {
//                         let players = lobby.players.lock().await;
//                         players.iter()
//                               .find(|p| p.name == player_name)
//                               .map(|p| p.hand.clone())
//                               .unwrap_or_default()
//                     };
                    
//                     let mut new_hand = Vec::new();
//                     for (i, &card) in current_hand.iter().enumerate() {
//                         if !indices.contains(&i) {
//                             new_hand.push(card);
//                         }
//                     }
                    
//                     // Deal new cards to replace exchanged ones
//                     for _ in 0..indices.len() {
//                         new_hand.push(lobby.deck.deal());
//                     }
                    
//                     // Update player's hand
//                     lobby.update_player_hand(&player_name, new_hand).await;
                    
//                     // Display new hand to player
//                     let tx = {
//                         let players = lobby.players.lock().await;
//                         players.iter()
//                               .find(|p| p.name == player_name)
//                               .map(|p| p.tx.clone())
//                     };
                    
//                     let hand = {
//                         let players = lobby.players.lock().await;
//                         players.iter()
//                               .find(|p| p.name == player_name)
//                               .map(|p| p.hand.clone())
//                               .unwrap_or_default()
//                     };
                    
//                     if let Some(tx) = tx {
//                         display_hand(vec![tx], vec![hand]).await;
//                     }
                    
//                     // Broadcast to other players
//                     lobby.broadcast(format!("{} has exchanged {} cards.", player_name, indices.len())).await;
//                 }
//             }
//             "Disconnect" => {
//                 // Player disconnected
//                 lobby.update_player_state(&player_name, FOLDED).await;
//                 lobby.broadcast(format!("{} has disconnected and folded.", player_name)).await;
//             }
//             _ => {
//                 // Invalid choice, default to standing pat
//                 if let Some(tx) = {
//                     let players = lobby.players.lock().await;
//                     players.iter()
//                           .find(|p| p.name == player_name)
//                           .map(|p| p.tx.clone())
//                 } {
//                     let _ = tx.send(Message::text("Invalid choice. Standing pat by default."));
//                 }
//             }
//         }
//     }
// }


/// Translates a card number into a human-readable string representation.
/// The function handles the card's rank and suit, and returns a string like "Ace of Hearts" or "10 of Diamonds".
/// 
/// # Arguments
/// * `card` - An integer representing the card number (0-51 for standard cards, 53+ for face-down cards).
/// 
/// # Returns
/// 
/// This function returns a `String` representing the card's rank and suit.
pub async fn translate_card(card: i32) -> String {
    //if card is greater than 52 during the very final round of 7 card stud which is the showdown round
    //We will do card -53 to get the actual card value else if it is not that round yet we will just display X
        // let mut card_clone = card.clone();
        
        if card > 52 {
            return "X".to_string(); // Face-down card
        }


    let mut card_str: String = Default::default();
    let rank: i32 = card % 13;

    if rank == 0 {
        card_str.push_str("Ace");
    } else if rank <= 9 {
        card_str.push_str(&(rank + 1).to_string());
    } else if rank == 10 {
        card_str.push_str("Jack");
    } else if rank == 11 {
        card_str.push_str("Queen");
    } else if rank == 12 {
        card_str.push_str("King");
    }

    let suit: i32 = card / 13;
    if suit == 0 {
        card_str.push_str(" Hearts");
    } else if suit == 1 {
        card_str.push_str(" Diamond");
    } else if suit == 2 {
        card_str.push_str(" Spade");
    } else if suit == 3 {
        card_str.push_str(" Club");
    }
    return card_str;
}

/// Displays the players' hands to all active players in the game.
/// The function formats the hands into a readable string and sends it to each player's channel.
/// 
/// # Arguments
/// * `players_tx` - A vector of `UnboundedSender<Message>` representing the channels for each player.
/// * `players_hands` - A vector of vectors containing the players' hands (card numbers).
/// 
/// # Returns
/// 
/// This function does not return a value. It sends messages to the players' channels.
pub async fn display_hand(players_tx: Vec<UnboundedSender<Message>>, players_hands: Vec<Vec<i32>>) {
    // let players = self.players;
    let mut message: String;
    let mut index = 0;
    let mut count = 1;
    for tx in players_tx.iter().cloned() {
        let mut translated_cards: String = Default::default();
        for card in players_hands[index].iter().cloned() {
            // create a string like "count. "
            translated_cards.push_str(&format!("{}. ", count));
            translated_cards.push_str(translate_card(card.clone()).await.as_str());
            translated_cards.push_str("\n");
            count += 1;
        }
        count = 1;
        message = format!("Your hand:\n{}", translated_cards.trim_end_matches(", "));
        let _ = tx.send(Message::text(message.clone()));
        index += 1;
    }
}

// for 7 card stud, we will need to determine the best hand out of the 7 cards
/// This function takes a hand of 7 cards and returns the best hand possible.
/// It evaluates all combinations of 5 cards from the 7 and determines the best hand type.
/// 
/// # Arguments
/// * `hand` - A slice of integers representing the 7 cards in the hand.
/// 
/// # Returns
/// 
/// This function returns a tuple containing the best hand type and the ranks of the cards in the best hand.
/// The tuple format is (hand_type, rank1, rank2, rank3, rank4, rank5).
/// 
/// # Panics
/// 
/// This function will panic if the length of the hand is not 7.
pub fn get_best_hand(hand: &[i32]) -> (i32, i32, i32, i32, i32, i32) {
<<<<<<< HEAD
    if hand.len() != 7 {
        let mut padded_hand = hand.to_vec();
        while padded_hand.len() < 7 {
            padded_hand.push(0); // Pad with 0s
        }
        return get_best_hand(&padded_hand);
    }
=======
    // Replace the assertion with a check that returns a default hand type
    if hand.len() != 7 {
        println!("Warning: Hand length is {} instead of 7, returning default hand", hand.len());
        return (0, 0, 0, 0, 0, 0); // Return a default hand type (high card)
    }
    
>>>>>>> 48f5ed73
    println!("Hand: {:?}", hand);
    let mut best_hand = (-1, -1, -1, -1, -1, -1);
    for i in 0..=2 {
        for j in (i + 1)..=3 {
            for k in (j + 1)..=4 {
                for l in (k + 1)..=5 {
                    for m in (l + 1)..=6 {
                        let current_hand = vec![hand[i], hand[j], hand[k], hand[l], hand[m]];
                        let current_hand_type = get_hand_type(&current_hand);
                        if current_hand_type > best_hand
                        {
                            best_hand = current_hand_type;
                        }
                    }
                }
            }
        }
    }
    println!("Best hand: {:?}", best_hand);
    best_hand
}

/// This function takes a hand of 5 cards and returns the hand type and ranks.
/// It evaluates the hand for various poker hands such as flush, straight, four of a kind, etc.
/// 
/// # Arguments
/// * `hand` - A slice of integers representing the 5 cards in the hand.
/// 
/// # Returns
/// 
/// This function returns a tuple containing the hand type and the ranks of the cards in the hand.
/// The tuple format is (hand_type, rank1, rank2, rank3, rank4, rank5).
pub fn get_hand_type(hand: &[i32]) -> (i32, i32, i32, i32, i32, i32) {
    // Remove the assertion to handle hands with fewer than 5 cards
    let hand_size = hand.len();
    
    // Convert cards to ranks (1-13) and sort
    let mut ranks: Vec<i32> = hand
        .iter()
        .map(|&card| if card % 13 != 0 { card % 13 } else { 13 })
        .collect();
    ranks.sort(); // Sort in ascending order
    
    let suits: Vec<i32> = hand.iter().map(|&card| card / 13).collect();
    
    // Only check for flush and straight if we have 5 cards
    if hand_size == 5 {
        // Check for flush
        let flush = suits.iter().all(|&suit| suit == suits[0]);
        
        // Check for straight
        let straight = ranks.windows(2).all(|w| w[1] == w[0] + 1);
        
        if flush && straight {
            return (8, ranks[4], ranks[4], 0, 0, 0);
        }
        
        if flush {
            return (5, ranks[4], ranks[3], ranks[2], ranks[1], ranks[0]);
        }
        
        if straight {
            return (4, ranks[4], 0, 0, 0, 0);
        }
    }
    
    // Count occurrences of each rank
    let mut rank_counts = std::collections::HashMap::new();
    for &rank in &ranks {
        *rank_counts.entry(rank).or_insert(0) += 1;
    }
    
    // Sort ranks by count (descending), then by rank value (descending)
    let mut rank_count_pairs: Vec<(i32, i32)> = rank_counts.into_iter().collect();
    rank_count_pairs.sort_by(|a, b| b.1.cmp(&a.1).then(b.0.cmp(&a.0)));
    
    // Four of a kind (needs at least 4 cards)
    if hand_size >= 4 && !rank_count_pairs.is_empty() && rank_count_pairs[0].1 == 4 {
        let kicker = if hand_size > 4 && rank_count_pairs.len() > 1 { 
            rank_count_pairs[1].0 
        } else { 
            0 
        };
        return (7, rank_count_pairs[0].0, kicker, 0, 0, 0);
    }
    
    // Full house (needs exactly 5 cards)
    if hand_size == 5 && rank_count_pairs.len() >= 2 && rank_count_pairs[0].1 == 3 && rank_count_pairs[1].1 == 2 {
        return (6, rank_count_pairs[0].0, rank_count_pairs[1].0, 0, 0, 0);
    }
    
    // Three of a kind (needs at least 3 cards)
    if hand_size >= 3 && !rank_count_pairs.is_empty() && rank_count_pairs[0].1 == 3 {
        let mut kickers = Vec::new();
        for &(rank, count) in &rank_count_pairs[1..] {
            if count == 1 {
                kickers.push(rank);
            }
        }
        kickers.sort_by(|a, b| b.cmp(a));
        
        let k1 = kickers.get(0).copied().unwrap_or(0);
        let k2 = kickers.get(1).copied().unwrap_or(0);
        
        return (3, rank_count_pairs[0].0, k1, k2, 0, 0);
    }
    
    // Two pair (needs at least 4 cards)
    if hand_size >= 4 && rank_count_pairs.len() >= 2 && rank_count_pairs[0].1 == 2 && rank_count_pairs[1].1 == 2 {
        let kicker = if hand_size >= 5 && rank_count_pairs.len() >= 3 { 
            rank_count_pairs[2].0 
        } else { 
            0 
        };
        return (2, rank_count_pairs[0].0, rank_count_pairs[1].0, kicker, 0, 0);
    }
    
    // One pair (needs at least 2 cards)
    if hand_size >= 2 && !rank_count_pairs.is_empty() && rank_count_pairs[0].1 == 2 {
        let mut kickers = Vec::new();
        for &(rank, count) in &rank_count_pairs[1..] {
            if count == 1 {
                kickers.push(rank);
            }
        }
        kickers.sort_by(|a, b| b.cmp(a));
        
        let k1 = kickers.get(0).copied().unwrap_or(0);
        let k2 = kickers.get(1).copied().unwrap_or(0);
        let k3 = kickers.get(2).copied().unwrap_or(0);
        
        return (1, rank_count_pairs[0].0, k1, k2, k3, 0);
    }
    
    // High card
    let mut high_cards = Vec::new();
    let mut ranks_desc = ranks.clone();
    ranks_desc.sort_by(|a, b| b.cmp(a));
    
    for i in 0..hand_size.min(5) {
        high_cards.push(ranks_desc[i]);
    }
    
    while high_cards.len() < 5 {
        high_cards.push(0);
    }
    
    (0, 
     *high_cards.get(0).unwrap_or(&0), 
     *high_cards.get(1).unwrap_or(&0), 
     *high_cards.get(2).unwrap_or(&0), 
     *high_cards.get(3).unwrap_or(&0), 
     *high_cards.get(4).unwrap_or(&0))
}

async fn sync_player_state(player: &mut Player, lobby: &mut tokio::sync::MutexGuard<'_, lobby::Lobby>) {
    let players_lock = lobby.players.lock().await;
    if let Some(updated_player) = players_lock.iter().find(|p| p.name == player.name) {
        player.current_bet = updated_player.current_bet;
        player.wallet = updated_player.wallet;
        player.state = updated_player.state;
        player.hand = updated_player.hand.clone();
        player.games_played = updated_player.games_played;
        player.games_won = updated_player.games_won;
    }
}

// gets players best hand of the 7 cards
/// this is used for 7 card stud and texas holdem
/// # Arguments
/// * `lobby` - A mutable reference to the `Lobby` struct, which contains the game state and player information.
/// 
/// # Returns
/// 
/// This function does not return a value. It updates the players' hands with their best hand.
/// It also handles the display of hands to active players.
pub async fn update_players_hand(lobby: &Lobby) {
    let mut players = lobby.players.lock().await;
    for player in players.iter_mut() {
        if player.state == player::FOLDED {
            continue;
        }
        
        // Save the original hole cards
        let original_hole_cards = if player.hand.len() >= 2 {
            vec![player.hand[0], player.hand[1]]
        } else {
            Vec::new()
        };
        
        // Create 7-card hand for evaluation
        let player_hand = if lobby.game_type == TEXAS_HOLD_EM {
            let community_cards = lobby.community_cards.lock().await.clone();
            [original_hole_cards.clone(), community_cards].concat() // make 7 cards
        } else {
            player.hand.clone()
        };
        
        // Get best 5-card hand
        let best_hand = get_best_hand(&player_hand);
        
        // Update player's hand to include original hole cards plus best hand info
        player.hand = vec![
            best_hand.0, best_hand.1, best_hand.2, best_hand.3, best_hand.4, best_hand.5,
        ];
    }
}

///This is the bring in bet for seven card draw and the rule for this is
///The player with the lowest-ranking up-card pays the bring-in, and betting proceeds after that in normal clockwise order
/// and to break ties in card ranks we will use the suit order of spades, hearts, diamonds, and clubs
/// # Arguments
/// * `lobby` - A mutable reference to the `Lobby` struct, which contains the game state and player information.
/// 
/// # Returns
/// 
/// This function does not return a value. It updates the players' wallets and game statistics.
/// It also handles the display of hands to active players.
pub async fn bring_in(lobby: &mut Lobby) {
    let mut players = lobby.players.lock().await;
    let mut lowest_up_card = 14;
    let mut lowest_up_card_player = 0;
    for (i, player) in players.iter().enumerate() {
        if player.state != player::FOLDED {
            if player.hand[2] % 13 < lowest_up_card {
                lowest_up_card = player.hand[2] % 13;
                lowest_up_card_player = i;
            }
        }
    }
    let bring_in = 15;
    players[lowest_up_card_player].wallet -= bring_in;
    players[lowest_up_card_player].current_bet += bring_in;
    lobby.pot += bring_in;
    players[lowest_up_card_player].state = player::CALLED;
    let players_tx = players.iter().map(|p| p.tx.clone()).collect::<Vec<_>>();
    lobby.lobby_wide_send(players_tx, format!("{} has the lowest up card and pays the bring-in of {}", players[lowest_up_card_player].name, bring_in)).await;

}

/// This function is used to remove the X cards from the players hand
/// It is used for the final round of 7 card stud where the players have to show their hands
/// # Arguments
/// * `lobby` - A mutable reference to the `Lobby` struct, which contains the game state and player information.
/// 
/// # Returns
/// 
/// This function does not return a value. It updates the players' hands by removing the X cards.
/// It also handles the display of hands to active players.
pub async fn get_rid_of_x(lobby: &Lobby) {
    let mut players = lobby.players.lock().await;
    for player in players.iter_mut() {
        if player.state == player::FOLDED {
            continue;
        }
        for card in player.hand.iter_mut() {
            if *card > 52 {
                *card -= 53;
            }
        }
        display_hand(vec![player.tx.clone()], vec![player.hand.clone()]).await;
    }
}

/// This function is used to handle the blinds for the poker game.
/// It deducts the small and big blinds from the respective players' wallets,
/// adds the blinds to the pot,
/// and sends a message to all players about the blinds paid.
/// 
/// # Arguments
/// * `lobby` - A mutable reference to the `Lobby` struct, which contains the game state and player information.
/// 
/// # Returns
/// 
/// This function does not return a value. It updates the players' wallets and the pot.
/// It also handles the display of blinds to all players.
pub async fn blinds(lobby: &mut Lobby) {
    let mut players = lobby.players.lock().await;
    let small_blind_player_i = (lobby.first_betting_player + 1) % lobby.current_player_count;
    let big_blind_player_i = (lobby.first_betting_player + 2) % lobby.current_player_count;
    let big_blind = 10;
    let small_blind = 5;

    let mut names: Vec<String> = Vec::new();
    // let big_blind_player = &mut players[big_blind_player_i as usize];
    
    let blind_player = &mut players[small_blind_player_i as usize];
    blind_player.wallet -= small_blind;
    blind_player.current_bet += small_blind;
    blind_player.state = player::CALLED;
    names.push(blind_player.name.clone());
    println!("smal blind player current bet: {}", blind_player.current_bet);
    println!("FUCK YOUU: {}",players[small_blind_player_i as usize].current_bet);

    let blind_player = &mut players[big_blind_player_i as usize];
    blind_player.wallet -= big_blind;
    blind_player.current_bet += big_blind;
    blind_player.state = player::CALLED;
    names.push(blind_player.name.clone());
    println!("big blind player current bet: {}", blind_player.current_bet);


    lobby.pot += small_blind;
    lobby.pot += big_blind;
    lobby.current_max_bet = big_blind;


    // Make a copy of the players for debugging
    let players_tx = players.iter().map(|p| p.tx.clone()).collect::<Vec<_>>();
    lobby.lobby_wide_send(players_tx, format!("{} has paid the small blind of {}\n{} has paid the big blind of {}", names[0], small_blind, names[1], big_blind)).await;
}

/// Converts a hand type integer to a readable string description.
/// 
/// # Arguments
/// * `hand_type` - An integer representing the hand type (0-8).
/// 
/// # Returns
/// This function returns a string representation of the hand type.
fn hand_type_to_string(hand_type: i32) -> String {
    match hand_type {
        0 => "High Card".to_string(),
        1 => "One Pair".to_string(),
        2 => "Two Pair".to_string(),
        3 => "Three of a Kind".to_string(),
        4 => "Straight".to_string(),
        5 => "Flush".to_string(),
        6 => "Full House".to_string(),
        7 => "Four of a Kind".to_string(),
        8 => "Straight Flush".to_string(),
        _ => "Unknown Hand".to_string(),
    }
}

/// This function is used to handle the game state machine for a five-card poker game.
/// It manages the different states of the game, including ante, dealing cards, betting rounds, drawing rounds, and showdown.
/// 
/// # Arguments
/// 
/// * `lobby` - A mutable reference to the `Lobby` struct, which contains the game state and player information.
/// 
/// # Returns
/// 
/// This function returns a string indicating the result of the game state machine execution.
/// It also handles the display of game information to all players.
pub async fn five_card_game_state_machine(server_lobby: Arc<Mutex<Lobby>>, mut player: Player, db: Arc<Database>) -> String {
    let player_name = player.name.clone();
    let player_lobby = player.lobby.clone();
    let lobby_name = player_lobby.lock().await.name.clone();
    let tx = player.tx.clone();
    
    // Update player state through the lobby
    {
        let mut lobby = player_lobby.lock().await;
        lobby.set_player_ready(&player_name, false).await;
        lobby.update_player_state(&player_name, player::IN_LOBBY).await;
        player.state = player::IN_LOBBY;
    }
    
    println!("{} has joined lobby: {}", player_name, player_lobby.lock().await.name);
    player_lobby.lock().await.new_player_join().await;


    // Add a delay of one second
    tokio::time::sleep(tokio::time::Duration::from_millis(500)).await;
    // update player attribute from db
    let stats = db.player_stats(&player_name).await;
    if let Ok(stats) = stats {
        player.wallet = stats.wallet;
        player.games_played = stats.games_played;
        player.games_won = stats.games_won;
    } else {
        tx.send(Message::text(r#"{"error": "Failed to retrieve wallet"}"#)).unwrap();
        // add player to be deleted, then kick to server
    }
    
    loop {
        match player.state {
            player::IN_LOBBY => {
                println!("player {} is in lobby", player_name);

                loop {
                    let result = {
                        // Get next message from the player's websocket
                        let mut rx = player.rx.lock().await;
                        match rx.next().await {
                            Some(res) => res,
                            None => continue,
                        }
                    };
                    
                    if let Ok(msg) = result {
                        if let Ok(text) = msg.to_str() {
                            // Parse the incoming JSON message
                            let client_msg: JsonResult<ClientMessage> = serde_json::from_str(text);
                            
            
                            match client_msg {
                                Ok(ClientMessage::Quit) => {
                                    // QUIT LOBBY - Return to server lobby
                                    let lobby_status = player_lobby.lock().await.remove_player(player_name.clone()).await;
                                    if lobby_status == lobby::GAME_LOBBY_EMPTY {
                                        server_lobby.lock().await.remove_lobby(lobby_name).await;
                                    } else {
                                        server_lobby.lock().await.update_lobby_names_status(lobby_name).await;
                                    }
                                    server_lobby.lock().await.broadcast_player_count().await;
                                    player_lobby.lock().await.send_lobby_info().await;
                                    player_lobby.lock().await.send_player_list().await;
                                    
                                    // Send redirect back to server lobby
                                    tx.send(Message::text(r#"{"message": "Leaving lobby...", "redirect": "server_lobby"}"#)).unwrap();
                                    return "Normal".to_string();
                                }
                                Ok(ClientMessage::Disconnect) => {
                                    // Player disconnected entirely
                                    let lobby_status = player_lobby.lock().await.remove_player(player_name.clone()).await;
                                    if lobby_status == lobby::GAME_LOBBY_EMPTY {
                                        server_lobby.lock().await.remove_lobby(lobby_name.clone()).await;
                                    } else {
                                        server_lobby.lock().await.update_lobby_names_status(lobby_name).await;
                                    }
                                    server_lobby.lock().await.broadcast_player_count().await;
                                    player_lobby.lock().await.send_lobby_info().await;
                                    player_lobby.lock().await.send_player_list().await;
            
                                    server_lobby.lock().await.remove_player(player_name.clone()).await;
                                    server_lobby.lock().await.broadcast_player_count().await;
                                    
                                    // Update player stats from database
                                    if let Err(e) = db.update_player_stats(&player).await {
                                        eprintln!("Failed to update player stats: {}", e);
                                    }
                                    
                                    return "Disconnect".to_string();
                                }
                                Ok(ClientMessage::ShowLobbyInfo) => {
                                    player_lobby.lock().await.send_lobby_info().await;
                                    player_lobby.lock().await.send_player_list().await;
                                }
                                Ok(ClientMessage::Ready) => {
                                        // READY UP - through the lobby
                                        player_lobby.lock().await.check_ready(player_name.clone()).await;
                                        player_lobby.lock().await.send_player_list().await;
                                }
                                Ok(ClientMessage::ShowStats) => {
                                    // Get and send player stats
                                    let stats = db.player_stats(&player_name).await;

                                    if let Ok(stats) = stats {
                                        player.wallet = stats.wallet;
                                        player.games_played = stats.games_played;
                                        player.games_won = stats.games_won;
                                        player_lobby.lock().await.update_player_reference(&player).await;
                                        let stats_json = serde_json::json!({
                                            "stats": {
                                                "username": player_name,
                                                "gamesPlayed": stats.games_played,
                                                "gamesWon": stats.games_won,
                                                "wallet": stats.wallet
                                            }
                                        });
                                        tx.send(Message::text(stats_json.to_string())).unwrap();
                                    } else {
                                        tx.send(Message::text(r#"{"error": "Failed to retrieve stats"}"#)).unwrap();
                                    }
                                }
                                Ok(ClientMessage::StartGame) => {
                                    // Start the game
                                    println!("player: {}, received start game", player.name.clone());
                                    let mut player_lobby_guard = player_lobby.lock().await;
                                    player_lobby_guard.turns_remaining -= 1;
                                    println!("turns remaining: {}", player_lobby_guard.turns_remaining);
                                    if player_lobby_guard.turns_remaining == 0 {
                                        player_lobby_guard.setup_game().await;
                                    }
                                    player.state = player::IN_GAME;
                                    break;
                                    
                                }
                                _ => {
                                    continue;
                                }
                            }
                        }
                    }
                }
            }
            _ => { // player is in game
                println!("player {} is in game", player_name);
                let stats = db.player_stats(&player_name).await;
                if let Ok(stats) = stats {
                    player.wallet = stats.wallet;
                    player.games_played = 0;
                    player.games_won = 0;
                } else {
                    tx.send(Message::text(r#"{"error": "Failed to retrieve wallet"}"#)).unwrap();
                    // add player to be deleted, then kick to server
                }
                let mut exit = false;
                while !exit {
                    if let Ok(mut lobby_guard) = player_lobby.try_lock(){
                        if lobby_guard.game_state == lobby::JOINABLE {
                            drop(lobby_guard);
                            tokio::time::sleep(tokio::time::Duration::from_millis(250)).await;
                        } else {
                            if lobby_guard.current_player_turn == player_name{
                                match  lobby_guard.game_state {
                                    lobby::START_OF_ROUND => {
                                        lobby_guard.game_state = lobby::ANTE;
                                        
                                        // Initialize turns counter for tracking player actions
                                        lobby_guard.turns_remaining = lobby_guard.current_player_count;
                                        lobby_guard.send_lobby_game_info().await;
                                    }
                                    lobby::ANTE => {
                                        println!("ante round current player: {}", player_name);
                                        tokio::time::sleep(tokio::time::Duration::from_millis(500)).await;
                                        tx.send(Message::text(r#"{"message": "Ante Round"}"#)).unwrap();
                                        println!("ante round message sent to player: {}", player_name);
                                        if player.wallet > 10 {
                                            // Deduct ante from player wallet and add to pot
                                            player.wallet -= 10;
                                            player.games_played += 1;
                                            lobby_guard.update_player_reference(&player).await;
                                            lobby_guard.pot += 10;
                                        } else {
                                            // Not enough money, mark as folded
                                            lobby_guard.update_player_state(&player_name, player::FOLDED).await;
                                            player.state = player::FOLDED;
                                        }
                                        lobby_guard.turns_remaining -= 1;
                                        {
                                            let stats_json = serde_json::json!({
                                                "stats": {
                                                    "username": player_name,
                                                    "gamesPlayed": player.games_played,
                                                    "gamesWon": player.games_won,
                                                    "wallet": player.wallet
                                                }
                                            });
                                            tx.send(Message::text(stats_json.to_string())).unwrap();
                                        }
                                        if lobby_guard.turns_remaining == 0{
                                            if lobby_guard.check_end_game().await {
                                                // game over if all or all-but-one players are folded or disconnected
                                                lobby_guard.game_state = lobby::SHOWDOWN;
                                            } else {
                                                // carry on if multiple players are still in the game
                                                lobby_guard.game_state = lobby::DEAL_CARDS;
                                            }
                                            lobby_guard.turns_remaining = lobby_guard.current_player_count;
                                            lobby_guard.get_next_player(true).await;
                                            println!("ante round complete");
                                        } else {
                                            lobby_guard.get_next_player(false).await;
                                        }
                                        lobby_guard.send_lobby_game_info().await;
                                    }
                                    lobby::DEAL_CARDS => {
                                        println!("deal round current player: {}", player_name);
                                        tx.send(Message::text(r#"{"message": "Dealing Cards....."}"#)).unwrap();
                                        // Deal 5 cards to each active player
                                        if player.state != player::FOLDED {
                                            if player.hand.len() < 5 {
                                                player.hand.push(lobby_guard.deck.deal());
                                                lobby_guard.update_player_hand(&player_name, player.clone().hand).await;
                                            } else {
                                                lobby_guard.turns_remaining -= 1;
                                                if lobby_guard.turns_remaining == 0 {
                                                    if lobby_guard.check_end_game().await {
                                                        // game over if all or all-but-one players are folded or disconnected
                                                        lobby_guard.game_state = lobby::SHOWDOWN;
                                                    } else {
                                                        // carry on if multiple players are still in the game
                                                        lobby_guard.game_state = lobby::FIRST_BETTING_ROUND;
                                                    }
                                                    lobby_guard.turns_remaining = lobby_guard.current_player_count;
                                                    lobby_guard.get_next_player(true).await;
                                                    lobby_guard.send_player_list().await;
                                                    lobby_guard.send_lobby_game_info().await;
                                                    println!("all cards dealt, moving to first betting round with player turn: {}", lobby_guard.current_player_turn);
                                                    continue;
                                                }
                                            }
                                        }
                                        lobby_guard.get_next_player(false).await;
                                    }
                                    lobby::FIRST_BETTING_ROUND | lobby::SECOND_BETTING_ROUND => {
                                        println!("betting round current player {}", player_name);
                                        // skip the player if they are folded or all in
                                        if player.state != player::FOLDED && player.state != player::ALL_IN {
                                            lobby_guard.send_lobby_game_info().await;
                                            loop {
                                                let result = {
                                                    // Get next message from the player's websocket
                                                    let mut rx = player.rx.lock().await;
                                                    match rx.next().await {
                                                        Some(res) => res,
                                                        None => continue,
                                                    }
                                                };
    
                                                if let Ok(msg) = result {
                                                    if let Ok(text) = msg.to_str() {
                                                        // Parse the incoming JSON message
                                                        let client_msg: JsonResult<ClientMessage> = serde_json::from_str(text);
                                                        match client_msg {
                                                            Ok(ClientMessage::Disconnect) => {
                                                                /*
                                                                Add current player into to-be-rmoved list and keep their player reference active within the players vector
                                                                
                                                                
                                                                 */
    
    
                                                                // // Player disconnected entirely
                                                                // let lobby_status = player_lobby.lock().await.remove_player(player_name.clone()).await;
                                                                // if lobby_status == lobby::GAME_LOBBY_EMPTY {
                                                                //     lobby_guard.remove_lobby(lobby_name.clone()).await;
                                                                // } else {
                                                                //     lobby_guard.update_lobby_names_status(lobby_name).await;
                                                                // }
                                                                // lobby_guard.broadcast_player_count().await;
                                                                // lobby_guard.send_lobby_info().await;
                                                                // lobby_guard.send_player_list().await;
                                        
                                                                // lobby_guard.remove_player(player_name.clone()).await;
                                                                // lobby_guard.broadcast_player_count().await;
                                                                
                                                                // // Update player stats from database
                                                                // if let Err(e) = db.update_player_stats(&player).await {
                                                                //     eprintln!("Failed to update player stats: {}", e);
                                                                // }
                                                                
                                                                // return "Disconnect".to_string();
                                                            }
                                                            _ => {
                                                                // pass in the players input and validate it (check, call, raise, fold, all in)
                                                                if let Ok(action) = client_msg {
                                                                    let (valid_action, reset) = betting_round(&mut player, &mut lobby_guard, action).await;
                                                                    if valid_action {
                                                                        println!("valid action");
                                                                        // update the server lobby player reference with updated clone data
                                                                        lobby_guard.update_player_reference(&player).await;
                                                                        if reset {
                                                                            println!("reseting turns remaining");
                                                                            // reset the turns_remaining counter if the player raised
                                                                            lobby_guard.turns_remaining = lobby_guard.current_player_count;
                                                                        }
                                                                        break;
                                                                    }
                                                                } else {
                                                                    println!("Invalid client message received BAD, they try again");
                                                                }
                                                            }
                                                        }
                                                    }
                                                }
                                            }
                                        }
                                        lobby_guard.turns_remaining -= 1;
                                        println!("player {} finish turn", player_name);
                                        if lobby_guard.check_end_game().await {
                                            lobby_guard.clear_betting().await;
                                            player.current_bet = 0;
                                            lobby_guard.game_state = lobby::SHOWDOWN;
                                        } else {
                                            if lobby_guard.turns_remaining == 0 {
                                                if lobby_guard.game_state == lobby::FIRST_BETTING_ROUND {
                                                    lobby_guard.game_state = lobby::DRAW;
                                                } else if lobby_guard.game_state == lobby::SECOND_BETTING_ROUND {
                                                    lobby_guard.game_state = lobby::SHOWDOWN;
                                                }
                                                lobby_guard.turns_remaining = lobby_guard.current_player_count;
                                                lobby_guard.clear_betting().await;
                                                player.current_bet = 0;
                                                lobby_guard.get_next_player(true).await;
                                                println!("betting round finished, next player turn: {}", lobby_guard.current_player_turn);
                                            } else {
                                                lobby_guard.get_next_player(false).await;
                                                println!("next player turn: {}", lobby_guard.current_player_turn);
                                            }
                                        }
                                        lobby_guard.send_lobby_game_info().await;
                                        lobby_guard.send_player_list().await;
                                        
                                    }
                                    lobby::DRAW => {
                                        println!("drawing round for player {}", player_name);
                                        tx.send(Message::text(r#"{"message": "Drawing Round"}"#)).unwrap();
                                        player.current_bet = 0; // reset attribute from betting round
                                        
                                        // Check if current player isn't folded
                                        if player.state != player::FOLDED {
                                            // Notify player it's their turn to draw
                                            let turn_message = serde_json::json!({
                                                "message": "Your turn to draw cards.",
                                                "action": "draw",
                                                "yourTurn": true,
                                                "gameState": lobby::DRAW
                                            });
                                            tx.send(Message::text(turn_message.to_string())).unwrap();
                                              
                                            // Send game info with the DRAW_PHASE state to trigger UI
                                            lobby_guard.send_lobby_game_info().await;
                                            
                                            // Wait for player's selection of cards to exchange
                                            loop {
                                                let result = {
                                                    // Get next message from the player's websocket
                                                    let mut rx = player.rx.lock().await;
                                                    match rx.next().await {
                                                        Some(res) => res,
                                                        None => continue,
                                                    }
                                                };
                                                if let Ok(msg) = result {
                                                    if let Ok(text) = msg.to_str() {
                                                        // Parse the incoming JSON message
                                                        let draw_msg: Result<serde_json::Value, _> = serde_json::from_str(text);
                                                        
                                                        if let Ok(draw_data) = draw_msg {
                                                            // Check if this is a DrawCards action
                                                            if let Some("DrawCards") = draw_data.get("action").and_then(|a| a.as_str()) {
                                                                // Get the indices of cards to replace
                                                                if let Some(indices) = draw_data.get("cardIndices").and_then(|i| i.as_array()) {
                                                                    let indices: Vec<usize> = indices
                                                                        .iter()
                                                                        .filter_map(|idx| idx.as_i64().map(|i| i as usize))
                                                                        .collect();
                                                                    
                                                                    // Get current hand
                                                                    let mut new_hand = player.hand.clone();
                                                                    
                                                                    // Replace selected cards with new ones
                                                                    for &idx in indices.iter() {
                                                                        if idx < new_hand.len() {
                                                                            new_hand[idx] = lobby_guard.deck.deal();
                                                                        }
                                                                    }
                                                                    
                                                                    // Update player's hand
                                                                    player.hand = new_hand.clone();
                                                                    lobby_guard.update_player_hand(&player_name, new_hand).await;
                                                                    
                                                                    // Broadcast to other players
                                                                    let exchanged_count = indices.len();
                                                                    lobby_guard.broadcast(format!("{} exchanged {} cards.", player_name, exchanged_count)).await;
                                                                    println!("{} exchanged {} cards.", player_name, exchanged_count);
                                                                    
                                                                    // Move to the next player
                                                                    lobby_guard.turns_remaining -= 1;
                                                                    if lobby_guard.turns_remaining == 0 {
                                                                        // All players have completed their draws
                                                                        lobby_guard.game_state = lobby::SECOND_BETTING_ROUND;
                                                                        lobby_guard.turns_remaining = lobby_guard.current_player_count;
                                                                        lobby_guard.get_next_player(true).await;
                                                                        lobby_guard.send_lobby_game_info().await;
                                                                        lobby_guard.send_player_list().await;
                                                                        println!("Drawing round complete, moving to second betting round");
                                                                    } else {
                                                                        lobby_guard.get_next_player(false).await;
                                                                        lobby_guard.send_lobby_game_info().await;
                                                                        lobby_guard.send_player_list().await;
                                                                    }
                                                                    
                                                                    // Update game info
                                                                    break;
                                                                }
                                                            }
                                                        }
                                                    }
                                                }
                                            }
                                        } else {
                                            // Skip players who are folded or all-in
                                            lobby_guard.turns_remaining -= 1;
                                            if lobby_guard.turns_remaining == 0 {
                                                // lobby_guard.game_state = SECOND_BETTING_ROUND;
                                                lobby_guard.game_state = SHOWDOWN;
    
                                                lobby_guard.turns_remaining = lobby_guard.current_player_count;
                                                lobby_guard.get_next_player(true).await;
                                            } else {
                                                lobby_guard.get_next_player(false).await;
                                            }
                                            lobby_guard.send_lobby_game_info().await;
                                            lobby_guard.send_player_list().await;
                                        }
                                    }
                                    lobby::SHOWDOWN => {
                                        tx.send(Message::text(r#"{"message": "Showdown Round"}"#)).unwrap();
                                        lobby_guard.turns_remaining -= 1;
                                        if lobby_guard.turns_remaining == 0 {
                                            // First determine winner(s) before creating showdown data
                                            let winners = lobby_guard.showdown().await;
                                            let showdown_data;
                                            {
                                                // Display all players' hands to everyone
                                                let players = lobby_guard.players.lock().await;
                                                
                                                // Construct data for all active hands
                                                let mut all_hands_data = Vec::new();
                                                for player in players.iter() {
                                                    if player.state != player::FOLDED {
                                                        // Check if this player is a winner
                                                        let is_winner = winners.contains(&player.name);
                                                        
                                                        let hand_data = serde_json::json!({
                                                            "playerName": player.name,
                                                            "hand": player.hand[0..].to_vec(), // Remove hand type from the array sent
                                                            "winner": is_winner // Set winner flag based on the calculated winners
                                                        });
                                                        all_hands_data.push(hand_data);
                                                    }
                                                }
                                                
                                                // Create a formatted winner message
                                                let winner_message = if winners.len() > 0 {
                                                    format!("{} won the pot of ${}", winners.join(", "), lobby_guard.pot)
                                                } else {
                                                    "No winners determined".to_string()
                                                };
                                                
                                                // Send all hands data to all players - using proper command format
                                                showdown_data = serde_json::json!({
                                                    "command": "showdownHands",
                                                    "data": {
                                                        "hands": all_hands_data,
                                                        "pot": lobby_guard.pot,
                                                        "winnerMessage": winner_message
                                                    }
                                                });
                                            }
                                            lobby_guard.broadcast_json(showdown_data.to_string()).await;
                                            println!("Showdown data sent to all players");
                                            
                                            // Wait briefly before ending the round
                                            tokio::time::sleep(tokio::time::Duration::from_secs(5)).await;
                                            lobby_guard.game_state = lobby::UPDATE_DB;
                                            lobby_guard.turns_remaining = lobby_guard.current_player_count;
                                            lobby_guard.get_next_player(true).await;
                                        } else {
                                            // Proceed to next player
                                            lobby_guard.get_next_player(false).await;
                                        }
                                    }
                                    lobby::UPDATE_DB => {
                                        // Update player stats and wallets in database
                                        tx.send(Message::text(r#"{"message": "Game Ended"}"#)).unwrap();
                                        lobby_guard.turns_remaining -= 1;
                                        lobby_guard.get_next_player(false).await;
                                        if lobby_guard.turns_remaining == 0 {
                                            println!("player {} activating finished_game", player_name);
                                            lobby_guard.finished_game().await;
                                            lobby_guard.send_lobby_game_info().await;
                                            lobby_guard.send_player_list().await;
                                            println!("finished_game completed");
                                        }
                                        player.state = player::IN_LOBBY;
                                        exit = true;
                                        drop(lobby_guard);                                }
                                    _ => {
                                        panic!("Invalid game state: {}", lobby_guard.game_state);
                                    }
                                }
                            } else {
                                drop(lobby_guard);
                            }
                        }
                    }
                    let result = {
                        // Get next message from the player's websocket
                        let mut rx = player.rx.lock().await;
                        match rx.next().await {
                            Some(res) => res,
                            None => continue,
                        }
                    };
                    if let Ok(msg) = result {
                        if let Ok(text) = msg.to_str() {
                            // Parse the incoming JSON message
                            let client_msg: JsonResult<ClientMessage> = serde_json::from_str(text);
                            match client_msg {
                                Ok(ClientMessage::Disconnect) => {
                                    // Player disconnected entirely
                                    {
                                        let mut lobby_guard = player_lobby.lock().await;
                                        // Add to the to_be_deleted list
                                        // Update player state to folded if in a game
                                        if !lobby_guard.to_be_deleted.contains(&player_name) {
                                            lobby_guard.to_be_deleted.push(player_name.clone());
                                        }
                                        lobby_guard.update_player_state(&player_name, player::FOLDED).await;
                                        
                                        // Mark player as disconnected for UI display
                                        let mut players = lobby_guard.players.lock().await;
                                        if let Some(p) = players.iter_mut().find(|p| p.name == player_name) {
                                            p.disconnected = true;
                                        }
                                        
                                        // Notify other players
                                        let disconnect_msg = serde_json::json!({
                                            "message": format!("{} has disconnected and folded.", player_name),
                                            "playerDisconnected": {
                                                "name": player_name,
                                                "state": player::FOLDED
                                            }
                                        });
                                        lobby_guard.broadcast_json(disconnect_msg.to_string()).await;

                                        lobby_guard.send_lobby_game_info().await;
                                        lobby_guard.send_player_list().await;
                                    }

                                    if let Err(e) = db.update_player_stats(&player).await {
                                        eprintln!("Failed to update player stats: {}", e);
                                    }

                                    
                                    return "Disconnect".to_string();
                                }
                                _ => {
                                    continue;
                                }
                            }
                        }
                    }
                }
            }
        }
        
        // After each state transition, check for spectators
        // check_for_spectators(lobby_).await;
    }
}

/// This function is used to handle the game state machine for a seven-card poker game.
/// It manages the different states of the game, including dealing cards, betting rounds, and showdown.
/// 
/// # Arguments
/// * `lobby` - A mutable reference to the `Lobby` struct, which contains the game state and player information.
/// 
/// # Returns
/// 
/// This function does not return a value. It updates the game state and player statistics.
/// It also handles the display of game information to all players.

pub async fn seven_card_game_state_machine(server_lobby: Arc<Mutex<Lobby>>, mut player: Player, db: Arc<Database>) -> String {
    let player_name = player.name.clone();
    let player_lobby = player.lobby.clone();
    let tx = player.tx.clone();
    
    // Update player state through the lobby
    {
        let mut lobby = player_lobby.lock().await;
        lobby.set_player_ready(&player_name, false).await;
        lobby.update_player_state(&player_name, player::IN_LOBBY).await;
        player.state = player::IN_LOBBY;
    }
    
    println!("{} has joined lobby: {}", player_name, player_lobby.lock().await.name);
    player_lobby.lock().await.new_player_join().await;
    
    // Add a delay of one second
    tokio::time::sleep(tokio::time::Duration::from_millis(500)).await;
    
    loop {
        match player.state {
            player::IN_LOBBY => {
                loop {
                    let result = {
                        // Get next message from the player's websocket
                        let mut rx = player.rx.lock().await;
                        match rx.next().await {
                            Some(res) => res,
                            None => continue,
                        }
                    };
                    
                    if let Ok(msg) = result {
                        if let Ok(text) = msg.to_str() {
                            // Parse the incoming JSON message
                            let client_msg: JsonResult<ClientMessage> = serde_json::from_str(text);
                            
                            let lobby_name = player_lobby.lock().await.name.clone();
            
                            match client_msg {
                                Ok(ClientMessage::Quit) => {
                                    // QUIT LOBBY - Return to server lobby
                                    let lobby_status = player_lobby.lock().await.remove_player(player_name.clone()).await;
                                    if lobby_status == lobby::GAME_LOBBY_EMPTY {
                                        server_lobby.lock().await.remove_lobby(lobby_name).await;
                                    } else {
                                        server_lobby.lock().await.update_lobby_names_status(lobby_name).await;
                                    }
                                    server_lobby.lock().await.broadcast_player_count().await;
                                    player_lobby.lock().await.send_lobby_info().await;
                                    player_lobby.lock().await.send_player_list().await;
                                    
                                    // Send redirect back to server lobby
                                    tx.send(Message::text(r#"{"message": "Leaving lobby...", "redirect": "server_lobby"}"#)).unwrap();
                                    return "Normal".to_string();
                                }
                                Ok(ClientMessage::Disconnect) => {
                                    // Player disconnected entirely
                                    let lobby_status = player_lobby.lock().await.remove_player(player_name.clone()).await;
                                    if lobby_status == lobby::GAME_LOBBY_EMPTY {
                                        server_lobby.lock().await.remove_lobby(lobby_name.clone()).await;
                                    } else {
                                        server_lobby.lock().await.update_lobby_names_status(lobby_name).await;
                                    }
                                    server_lobby.lock().await.broadcast_player_count().await;
                                    player_lobby.lock().await.send_lobby_info().await;
                                    player_lobby.lock().await.send_player_list().await;
            
                                    server_lobby.lock().await.remove_player(player_name.clone()).await;
                                    server_lobby.lock().await.broadcast_player_count().await;
                                    
                                    // Update player stats from database
                                    if let Err(e) = db.update_player_stats(&player).await {
                                        eprintln!("Failed to update player stats: {}", e);
                                    }
                                    
                                    return "Disconnect".to_string();
                                }
                                Ok(ClientMessage::ShowLobbyInfo) => {
                                    player_lobby.lock().await.send_lobby_info().await;
                                    player_lobby.lock().await.send_player_list().await;
                                }
                                Ok(ClientMessage::Ready) => {
                                    // READY UP - through the lobby
                                    player_lobby.lock().await.check_ready(player_name.clone()).await;
                                    player_lobby.lock().await.send_player_list().await;
                                }
                                Ok(ClientMessage::ShowStats) => {
                                    // Get and send player stats
                                    let stats = db.player_stats(&player_name).await;
                                    if let Ok(stats) = stats {
                                        let stats_json = serde_json::json!({
                                            "stats": {
                                                "username": player_name,
                                                "gamesPlayed": stats.games_played,
                                                "gamesWon": stats.games_won,
                                                "wallet": stats.wallet
                                            }
                                        });
                                        tx.send(Message::text(stats_json.to_string())).unwrap();
                                    } else {
                                        tx.send(Message::text(r#"{"error": "Failed to retrieve stats"}"#)).unwrap();
                                    }
                                }
                                Ok(ClientMessage::StartGame) => {
                                    // Start the game
                                    println!("player: {}, received start game", player.name.clone());
                                    let mut started = false;
                                    while !started {
                                        if let Ok(mut player_lobby_guard) = player_lobby.try_lock() {
                                            player_lobby_guard.turns_remaining -= 1;
                                            println!("turns remaining: {}", player_lobby_guard.turns_remaining);
                                            if player_lobby_guard.turns_remaining == 0 {
                                                player_lobby_guard.setup_game().await;
                                            }
                                            player_lobby_guard.update_player_state(&player_name, player::IN_GAME).await;
                                            player.state = player::IN_GAME;
                                            started = true;
                                        }
                                    }
                                    tokio::time::sleep(tokio::time::Duration::from_millis(1000)).await;
                                    break;
                                }
                                _ => {
                                    // Unsupported action in lobby: disregard
                                    if let Ok(player_lobby_guard) = player_lobby.try_lock() {
                                        if player_lobby_guard.game_state != JOINABLE{
                                            break;
                                        }
                                    } else {
                                        continue;
                                    }
                                }
                            }
                        }
                    }
                }
            }
            _ => { // player is in game
                // Load player stats from database for wallet
                let stats = db.player_stats(&player_name).await;
                if let Ok(stats) = stats {
                    player.wallet = stats.wallet;
                    player.games_played = 0;
                    player.games_won = 0;
                } else {
                    tx.send(Message::text(r#"{"error": "Failed to retrieve wallet"}"#)).unwrap();
                }
                                
                loop {
                    if let Ok(mut lobby_guard) = player_lobby.try_lock() {
                        if lobby_guard.current_player_turn == player_name {
                            match lobby_guard.game_state {
                                JOINABLE => {
                                    continue;
                                }
                                START_OF_ROUND => {
                                    lobby_guard.first_betting_player = (lobby_guard.first_betting_player + 1) % lobby_guard.current_player_count;
                                    lobby_guard.game_state = DEAL_CARDS;
                                    lobby_guard.deck.shuffle(); // Shuffle the deck at the start of the round
                                    // Initialize turns counter for tracking player actions
                                    lobby_guard.turns_remaining = lobby_guard.current_player_count;
                                    lobby_guard.send_lobby_game_info().await;
                                }
                                DEAL_CARDS => {
                                    // Seven-card stud dealing logic
                                    println!("DEALING CARDS to player {}", player.name.clone());
                                    if player.state != player::FOLDED {
                                        // Deal cards according to the rules of Seven Card Stud
                                        if lobby_guard.deal_card_counter == 0 {
                                            // check if the player has money to play. if they do not, skip them and player state = folded
                                            if player.wallet == 0 {
                                                player.state = player::FOLDED;
                                                lobby_guard.update_player_state(&player_name, player.state).await;
                                                continue;
                                            }
                                            // First dealing round: 2 down, 1 up
                                            // Deal first two cards face down
                                            for _ in 0..2 {
                                                let card = lobby_guard.deck.deal();
                                                player.hand.push(card + 53); // +53 indicates face down
                                            }
                                            // Deal third card face up
                                            player.hand.push(lobby_guard.deck.deal());

                                            // they are dealt cards, they played a game
                                            player.games_played += 1;
                                            lobby_guard.update_player_reference(&player).await;
                                        }
                                        else if lobby_guard.deal_card_counter >= 1 && lobby_guard.deal_card_counter < 4 {
                                            // Deal one face-up card
                                            player.hand.push(lobby_guard.deck.deal());
                                        } else if lobby_guard.deal_card_counter == 4 {
                                            // Deal the final card face down
                                            let card = lobby_guard.deck.deal();
                                            player.hand.push(card + 53); // +53 indicates face down
                                        }
                                        lobby_guard.update_player_hand(&player_name, player.clone().hand).await;
                                    }
                                    lobby_guard.turns_remaining -= 1;
                                    if lobby_guard.turns_remaining == 0 {
                                        /*
                                            calculate the player with best hand of face up cards
                                            and update to the next current player
                                        */
                                        if lobby_guard.deal_card_counter == 0 {
                                            lobby_guard.game_state = BRING_IN;
                                            // If this player has the lowest up card, they pay bring-in
                                            let mut lowest_up_card = 14;                                    
                                            let mut lowest_up_card_player_idx = -1;
                                            {
                                                let players = lobby_guard.players.lock().await;
                                                for (i, p) in players.iter().enumerate() {
                                                    if p.state != player::FOLDED && p.hand.len() >= 3 {
                                                        let card_value = if p.hand[2] % 13 == 0 { 13 } else { p.hand[2] % 13 }; // Treat Ace as the highest card
                                                        if card_value < lowest_up_card {
                                                            lowest_up_card = card_value;
                                                            lowest_up_card_player_idx = i as i32;
                                                        }
                                                    }
                                                }
                                            }
                                            let player_name = lobby_guard.players.lock().await[lowest_up_card_player_idx as usize].name.clone();
                                            lobby_guard.current_player_turn = player_name;
                                            lobby_guard.current_player_index = lowest_up_card_player_idx;
                                        }
                                        else if lobby_guard.deal_card_counter < 4 {
                                            lobby_guard.game_state = BETTING_ROUND;
                                            let mut best_p_index ;
                                            {
                                                let players = lobby_guard.players.lock().await;
                                                let mut best_hand = (-1, -1, -1, -1, -1, -1); // Initialize best hand tuple
                                                let mut best_player_index = -1;
                                                
                                                for (i, p) in players.iter().enumerate() {
                                                    if (p.state != player::FOLDED && p.state != player::ALL_IN) && p.hand.len() >= 3 {
                                                        let face_up_cards: Vec<i32> = p.hand.iter()
                                                            .skip(2) // Skip the first two face-down cards
                                                            .filter(|&&card| card <= 52) // Only include face-up cards
                                                            .map(|&card| card) // Keep original card values
                                                            .collect();
                                                        println!("{} cards {:?}", p.name, p.hand);
                                                        println!("{} face up cards {:?}", p.name, face_up_cards);
                                                        let hand_type = get_hand_type(&face_up_cards); // Use only the face-up cards
                                                        println!("{} hand type: {:?}", p.name, hand_type);
                                                        if hand_type > best_hand {
                                                            best_hand = hand_type;
                                                            best_player_index = i as i32;
                                                            println!("player index with best hand {}", best_player_index)
                                                        }
                                                    }
                                                    else {best_player_index = 0;}
                                                    
                                                }
                                                // drop(players);
                                                // if best_player_index != -1 {
                                                //     lobby_guard.current_player_index = best_player_index;
                                                // } else {
                                                //     lobby_guard.current_player_index = lobby_guard.current_player_index; // Default to current player if no valid hands found
                                                // }
                                                best_p_index = best_player_index;
                                            }
                                            lobby_guard.current_player_index = best_p_index;
                                            let player_name = lobby_guard.players.lock().await[best_p_index as usize].name.clone();
                                            println!("player name of best current hand {}", player_name);
                                            lobby_guard.current_player_turn = player_name;
                                        } 
                                        else {
                                            lobby_guard.game_state = BETTING_ROUND;
                                            // order is preserved in the last betting round since last card is face down, we already know who had the strongest hand
                                            lobby_guard.get_next_player(false).await;
                                        }
                                        lobby_guard.deal_card_counter += 1;
                                        lobby_guard.turns_remaining = lobby_guard.current_player_count;
                                        lobby_guard.send_player_list().await;
                                        lobby_guard.send_lobby_game_info().await;
                                    } else {
                                        lobby_guard.get_next_player(false).await;
                                        lobby_guard.send_player_list().await;
                                        lobby_guard.send_lobby_game_info().await;
                                    }
                                }
                                BRING_IN => {
                                    lobby_guard.broadcast("Bring In stage".to_string()).await;
                                    
                                    let bring_in_amount = 15; // Standard bring-in amount
                                    player.wallet -= bring_in_amount;
                                    player.current_bet += bring_in_amount;
                                    player.state = player::CALLED;
                                    lobby_guard.pot += bring_in_amount;
                                    lobby_guard.current_max_bet = bring_in_amount;
                                    
                                    // Update the player in the lobby
                                    lobby_guard.players.lock().await[lobby_guard.current_player_index as usize].wallet = player.wallet;
                                    lobby_guard.players.lock().await[lobby_guard.current_player_index as usize].current_bet = player.current_bet;
                                    lobby_guard.players.lock().await[lobby_guard.current_player_index as usize].state = player.state;
                                    
                                    // Broadcast the bring-in action
                                    lobby_guard.broadcast(format!("{} has the lowest up card and pays the bring-in of {}", player_name, bring_in_amount)).await;
                                    
                                    // Set up for the betting round
                                    lobby_guard.game_state = BETTING_ROUND;
                                    lobby_guard.turns_remaining = lobby_guard.current_player_count - 1; // -1 because bring-in player already acted
                                    
                                    // Move to next player BEFORE sending game info (this is the key fix)
                                    lobby_guard.get_next_player(false).await; // Use true to ensure we move to the next valid player
                                    
                                    // Now send game info with the new player turn already set
                                    lobby_guard.send_lobby_game_info().await;
                                    lobby_guard.send_player_list().await;
                                }
                                lobby::BETTING_ROUND => {
                                    println!("betting round current player {}", player_name);
                                    tx.send(Message::text(r#"{"message": "Betting Round"}"#)).unwrap();
                                    // skip the player if they are folded or all in
                                    if player.state != player::FOLDED && player.state != player::ALL_IN {
                                        loop {
                                            let result = {
                                                // Get next message from the player's websocket
                                                let mut rx = player.rx.lock().await;
                                                match rx.next().await {
                                                    Some(res) => res,
                                                    None => continue,
                                                }
                                            };

                                            if let Ok(msg) = result {
                                                if let Ok(text) = msg.to_str() {
                                                    // Parse the incoming JSON message
                                                    let client_msg: JsonResult<ClientMessage> = serde_json::from_str(text);
                                                    match client_msg {
                                                        Ok(ClientMessage::Disconnect) => {
                                                            /*
                                                            Add current player into to-be-rmoved list and keep their player reference active within the players vector
                                                            
                                                            
                                                             */
                                                        }
                                                        _ => {
                                                            // pass in the players input and validate it (check, call, raise, fold, all in)
                                                            if let Ok(action) = client_msg {
                                                                let (valid_action, reset) = betting_round(&mut player, &mut lobby_guard, action).await;
                                                                if valid_action {
                                                                    println!("valid action");
                                                                    // update the server lobby player reference with updated clone data
                                                                    lobby_guard.update_player_reference(&player).await;
                                                                    if reset {
                                                                        println!("reseting turns remaining");
                                                                        // reset the turns_remaining counter if the player raised
                                                                        lobby_guard.turns_remaining = lobby_guard.current_player_count;
                                                                    }
                                                                    break;
                                                                }
                                                            } else {
                                                                println!("Invalid client message received BAD, they try again");
                                                            }
                                                        }
                                                    }
                                                }
                                            }
                                        }
                                    }
                                    lobby_guard.turns_remaining -= 1;
                                    println!("player {} finish turn", player_name);
                                    if lobby_guard.check_end_game().await {
                                        lobby_guard.clear_betting().await;
                                        lobby_guard.game_state = lobby::SHOWDOWN;
                                    } else {
                                        if lobby_guard.turns_remaining == 0 {
                                            if lobby_guard.betting_round_counter < 4 {
                                                println!("moving to dealing another card");
                                                lobby_guard.game_state = lobby::DEAL_CARDS;
                                            } else if lobby_guard.betting_round_counter == 4 {
                                                lobby_guard.game_state = lobby::SHOWDOWN;
                                                break;
                                            }
                                            lobby_guard.betting_round_counter += 1;
                                            // broadcast the betting round count
                                            println!("Betting round {}", lobby_guard.betting_round_counter);
                                            lobby_guard.turns_remaining = lobby_guard.current_player_count;
                                            lobby_guard.clear_betting().await;
                                            lobby_guard.get_next_player(false).await;
                                            println!("betting round finished, next player turn: {}", lobby_guard.current_player_turn);
                                        } else {
                                            lobby_guard.get_next_player(false).await;
                                            println!("next player turn: {}", lobby_guard.current_player_turn);
                                        }
                                    }
                                    lobby_guard.send_lobby_game_info().await;
                                    lobby_guard.send_player_list().await;
                                    
                                }
                                SHOWDOWN => {
                                    lobby_guard.broadcast("------Showdown Round!------".to_string()).await;
                                    
                                    // Reveal all face-down cards
                                    get_rid_of_x(&lobby_guard).await;
                                    lobby_guard.send_player_list().await;

                                    // create a copy of players hands
                                    let mut player_hands_copy = Vec::new();
                                    for player in lobby_guard.players.lock().await.iter() {
                                        if player.state != player::FOLDED{
                                            let mut hand = player.hand.clone();
                                            // Remove face-down cards (53) from the hand
                                            hand.retain(|&card| card <= 52);
                                            player_hands_copy.push(hand);
                                        }
                                    }
                                    // Find best 5-card hand from 7 cards
                                    update_players_hand(&lobby_guard).await;
                                    
                                    // Determine winner(s) and award pot
                                    lobby_guard.showdown().await;
                                    
                                    // reasign hands so ui doesnt ruin everything
                                    {
                                        let mut players = lobby_guard.players.lock().await;
                                        let mut hand_iter = player_hands_copy.iter();
                                        for player in players.iter_mut() {
                                            if player.state != player::FOLDED {
                                                if let Some(hand) = hand_iter.next() {
                                                    player.hand = hand.clone();
                                                }
                                            }
                                        }
                                    }

                                    // Wait briefly before ending the round
                                    tokio::time::sleep(tokio::time::Duration::from_secs(5)).await;
                                    
                                    lobby_guard.game_state = UPDATE_DB;
                                }
                                UPDATE_DB => {
                                    lobby_guard.update_db().await;
                                    lobby_guard.send_lobby_game_info().await;
                                    // lobby_guard.send_player_list().await;
                                    // Update player stats and wallets in database
                                    let player_states = lobby_guard.get_player_names_and_status().await;
                                    for (player_name, _) in player_states {
                                        // Reset player ready status
                                        lobby_guard.set_player_ready(&player_name, false).await;
                                        // Reset player state to IN_LOBBY
                                        lobby_guard.update_player_state(&player_name, player::IN_LOBBY).await;
                                    }
                                    
                                    // Reset game variables
                                    lobby_guard.pot = 0;
                                    lobby_guard.current_max_bet = 0;
                                    lobby_guard.betting_round_counter = 0;
                                    lobby_guard.deal_card_counter = 0;
                                    
                                    // Send game end notification to all clients
                                    let end_game_msg = serde_json::json!({
                                        "gameEnd": true,
                                        "message": "Game has ended. All players need to ready up to start a new game."
                                    });
                                    lobby_guard.broadcast(end_game_msg.to_string()).await;
                                    
                                    // Reset game state back to JOINABLE
                                    lobby_guard.game_state = lobby::JOINABLE;
                                    lobby_guard.send_lobby_game_info().await;
                                    lobby_guard.send_player_list().await;
                                    println!("Game ended, lobby reset to JOINABLE state");
                                    break;
                                }
                                _ => {
                                    panic!("Invalid game state: {}", lobby_guard.game_state);
                                }
                            }
                        } else {
                            drop(lobby_guard);
                        }
                    }
                    
                    // Handle incoming messages when it's not player's turn
                    let result = {
                        let mut rx = player.rx.lock().await;
                        match rx.next().await {
                            Some(res) => res,
                            None => continue,
                        }
                    };
                    
                    if let Ok(msg) = result {
                        if let Ok(text) = msg.to_str() {
                            let client_msg: JsonResult<ClientMessage> = serde_json::from_str(text);
                            match client_msg {
                                Ok(ClientMessage::Disconnect) => {
                                    // Handle player disconnection
                                    let lobby_name = player_lobby.lock().await.name.clone();
                                    let lobby_status = player_lobby.lock().await.remove_player(player_name.clone()).await;
                                    if lobby_status == lobby::GAME_LOBBY_EMPTY {
                                        server_lobby.lock().await.remove_lobby(lobby_name.clone()).await;
                                    } else {
                                        server_lobby.lock().await.update_lobby_names_status(lobby_name).await;
                                    }
                                    server_lobby.lock().await.broadcast_player_count().await;
                                    player_lobby.lock().await.send_lobby_info().await;
                                    player_lobby.lock().await.send_player_list().await;
            
                                    server_lobby.lock().await.remove_player(player_name.clone()).await;
                                    server_lobby.lock().await.broadcast_player_count().await;
                                    
                                    // Update player stats from database
                                    if let Err(e) = db.update_player_stats(&player).await {
                                        eprintln!("Failed to update player stats: {}", e);
                                    }
                                    
                                    return "Disconnect".to_string();
                                }
                                _ => {
                                    continue;
                                }
                            }
                        }
                    }
                }
            }
        }
    }
}

/// This function is used to handle the game state machine for a Texas Hold'em poker game.
/// It manages the different states of the game, including blinds, dealing cards, betting rounds, and showdown.
/// 
/// # Arguments
/// * `lobby` - A mutable reference to the `Lobby` struct, which contains the game state and player information.
/// 
/// # Returns
/// 
/// This function does not return a value. It updates the game state and player statistics.
/// It also handles the display of game information to all players.
pub async fn texas_holdem_game_state_machine(server_lobby: Arc<Mutex<Lobby>>, mut player: Player, db: Arc<Database>) -> String {
    let player_name = player.name.clone();
    let player_lobby = player.lobby.clone();
    let tx = player.tx.clone();
    
    // Update player state through the lobby
    {
        let mut lobby = player_lobby.lock().await;
        lobby.set_player_ready(&player_name, false).await;
        lobby.update_player_state(&player_name, player::IN_LOBBY).await;
        player.state = player::IN_LOBBY;
    }
    
    println!("{} has joined lobby: {}", player_name, player_lobby.lock().await.name);
    player_lobby.lock().await.new_player_join().await;

    // Add a delay of one second
    tokio::time::sleep(tokio::time::Duration::from_millis(500)).await;
    
    loop {
        match player.state {
            player::IN_LOBBY => {
                loop {
                    let result = {
                        // Get next message from the player's websocket
                        let mut rx = player.rx.lock().await;
                        match rx.next().await {
                            Some(res) => res,
                            None => continue,
                        }
                    };
                    
                    if let Ok(msg) = result {
                        if let Ok(text) = msg.to_str() {
                            // Parse the incoming JSON message
                            let client_msg: JsonResult<ClientMessage> = serde_json::from_str(text);
                            
                            let lobby_name = player_lobby.lock().await.name.clone();
            
                            match client_msg {
                                Ok(ClientMessage::Quit) => {
                                    // QUIT LOBBY - Return to server lobby
                                    let lobby_status = player_lobby.lock().await.remove_player(player_name.clone()).await;
                                    if lobby_status == lobby::GAME_LOBBY_EMPTY {
                                        server_lobby.lock().await.remove_lobby(lobby_name).await;
                                    } else {
                                        server_lobby.lock().await.update_lobby_names_status(lobby_name).await;
                                    }
                                    server_lobby.lock().await.broadcast_player_count().await;
                                    player_lobby.lock().await.send_lobby_info().await;
                                    player_lobby.lock().await.send_player_list().await;
                                    
                                    // Send redirect back to server lobby
                                    tx.send(Message::text(r#"{"message": "Leaving lobby...", "redirect": "server_lobby"}"#)).unwrap();
                                    return "Normal".to_string();
                                }
                                Ok(ClientMessage::Disconnect) => {
                                    // Player disconnected entirely
                                    let lobby_status = player_lobby.lock().await.remove_player(player_name.clone()).await;
                                    if lobby_status == lobby::GAME_LOBBY_EMPTY {
                                        server_lobby.lock().await.remove_lobby(lobby_name.clone()).await;
                                    } else {
                                        server_lobby.lock().await.update_lobby_names_status(lobby_name).await;
                                    }
                                    server_lobby.lock().await.broadcast_player_count().await;
                                    player_lobby.lock().await.send_lobby_info().await;
                                    player_lobby.lock().await.send_player_list().await;
            
                                    server_lobby.lock().await.remove_player(player_name.clone()).await;
                                    server_lobby.lock().await.broadcast_player_count().await;
                                    
                                    // Update player stats from database
                                    if let Err(e) = db.update_player_stats(&player).await {
                                        eprintln!("Failed to update player stats: {}", e);
                                    }
                                    
                                    return "Disconnect".to_string();
                                }
                                Ok(ClientMessage::ShowLobbyInfo) => {
                                    player_lobby.lock().await.send_lobby_info().await;
                                    player_lobby.lock().await.send_player_list().await;
                                }
                                Ok(ClientMessage::Ready) => {
                                    // READY UP - through the lobby
                                    player_lobby.lock().await.check_ready(player_name.clone()).await;
                                    player_lobby.lock().await.send_player_list().await;
                                }
                                Ok(ClientMessage::ShowStats) => {
                                    // Get and send player stats
                                    let stats = db.player_stats(&player_name).await;
                                    if let Ok(stats) = stats {
                                        let stats_json = serde_json::json!({
                                            "stats": {
                                                "username": player_name,
                                                "gamesPlayed": stats.games_played,
                                                "gamesWon": stats.games_won,
                                                "wallet": stats.wallet
                                            }
                                        });
                                        tx.send(Message::text(stats_json.to_string())).unwrap();
                                    } else {
                                        tx.send(Message::text(r#"{"error": "Failed to retrieve stats"}"#)).unwrap();
                                    }
                                }
                                Ok(ClientMessage::StartGame) => {
                                    // Start the game
                                    println!("player: {}, received start game", player.name.clone());
                                    let mut started = false;
                                    while !started {
                                        if let Ok(mut player_lobby_guard) = player_lobby.try_lock() {
                                            // Check if enough players are ready to start
                                            let player_states = player_lobby_guard.get_player_names_and_status().await;
                                            let ready_players = player_states.iter().filter(|(_, ready)| *ready).count();
                                            
                                            // If more than 1 player is ready, start the game immediately
                                            if ready_players >= 2 {
                                                player_lobby_guard.setup_game().await;
                                                
                                                // Update all ready players to IN_GAME state
                                                for (player_name, ready) in player_states {
                                                    if ready {
                                                        player_lobby_guard.update_player_state(&player_name, player::IN_GAME).await;
                                                    }
                                                }
                                                
                                                player.state = player::IN_GAME;
                                                started = true;
                                            } else {
                                                // Not enough ready players yet
                                                tx.send(Message::text(r#"{"message": "Need at least 2 ready players to start the game"}"#)).unwrap();
                                                break;
                                            }
                                        }
                                    }
                                    tokio::time::sleep(tokio::time::Duration::from_millis(1000)).await;
                                    break;
                                }
                                _ => {
                                    // Unsupported action in lobby: disregard
                                    if let Ok(player_lobby_guard) = player_lobby.try_lock() {
                                        if player_lobby_guard.game_state != JOINABLE{
                                            break;
                                        }
                                    } else {
                                        continue;
                                    }
                                }
                            }
                        }
                    }
                }
            }
            _ => { // player is in game
                let stats = db.player_stats(&player_name).await;
                if let Ok(stats) = stats {
                    player.wallet = stats.wallet;
                    player.games_played = 0;
                    player.games_won = 0;
                } else {
                    tx.send(Message::text(r#"{"error": "Failed to retrieve wallet"}"#)).unwrap();
                }
                
                let mut betting_round_count = 1;
                let mut deal_card_counter = 1;
                
                loop {
                    if let Ok(mut lobby_guard) = player_lobby.try_lock() {
                        if lobby_guard.current_player_turn == player_name {
                            match lobby_guard.game_state {
                                lobby::JOINABLE => {
                                    continue;
                                }
                                lobby::START_OF_ROUND => {
                                    // Increment games_played for ALL players at the start of a round
                                    {
                                        let mut players = lobby_guard.players.lock().await;
                                        for p in players.iter_mut() {
                                            // Only increment for active players (not folded/disconnected)
                                            if p.state != player::FOLDED {
                                                p.games_played += 1;
                                                println!("Incrementing games_played for player {}: now {}", p.name, p.games_played);
                                            }
                                        }
                                    }
                                    
                                    lobby_guard.game_state = lobby::SMALL_AND_BIG_BLIND;
                                    
                                    // Initialize turns counter for tracking player actions
                                    lobby_guard.turns_remaining = lobby_guard.current_player_count;
                                    lobby_guard.send_lobby_game_info().await;
                                }
                                lobby::SMALL_AND_BIG_BLIND => {
                                    tokio::time::sleep(tokio::time::Duration::from_millis(500)).await;
                                    lobby_guard.broadcast("Adding Small and Big Blind".to_string()).await;
                                    
                                    // Implement blinds logic directly in the state machine instead of calling the function
                                    let big_blind = 10;
                                    let small_blind = 5;
                                    let mut names: Vec<String> = Vec::new();
                                    
                                    // Calculate small blind and big blind player indices
                                    let small_blind_player_i = (lobby_guard.first_betting_player + 1) % lobby_guard.current_player_count;
                                    let big_blind_player_i = (lobby_guard.first_betting_player + 2) % lobby_guard.current_player_count;
                                    
                                    // Apply blinds
                                    let players_tx;
                                    {
                                        let mut players = lobby_guard.players.lock().await;
                                        
                                        // Small blind
                                        let small_blind_player = &mut players[small_blind_player_i as usize];
                                        small_blind_player.wallet -= small_blind;
                                        small_blind_player.current_bet = small_blind; // Set directly instead of adding
                                        small_blind_player.state = player::CALLED;
                                        names.push(small_blind_player.name.clone());
                                        println!("Small blind player ({}) current bet: {}", small_blind_player.name, small_blind_player.current_bet);
                                        
                                        // Big blind
                                        let big_blind_player = &mut players[big_blind_player_i as usize];
                                        big_blind_player.wallet -= big_blind;
                                        big_blind_player.current_bet = big_blind; // Set directly instead of adding
                                        big_blind_player.state = player::CALLED;
                                        names.push(big_blind_player.name.clone());
                                        println!("Big blind player ({}) current bet: {}", big_blind_player.name, big_blind_player.current_bet);
                                        
                                        // Get player transactions before releasing the lock
                                        players_tx = players.iter().map(|p| p.tx.clone()).collect::<Vec<_>>();
                                    }
                                    
                                    // Update pot and max bet after players lock is dropped
                                    lobby_guard.pot += small_blind + big_blind;
                                    lobby_guard.current_max_bet = big_blind;
                                    
                                    // Send message to players
                                    lobby_guard.lobby_wide_send(players_tx, format!("{} has paid the small blind of {}\n{} has paid the big blind of {}", 
                                        names[0], small_blind, names[1], big_blind)).await;
                                    
                                    // Debug current bets before state change
                                    {
                                        let players = lobby_guard.players.lock().await;
                                        for player in players.iter() {
                                            println!("Before DEAL_CARDS - Player {} bet: {}", player.name, player.current_bet);
                                        }
                                    }
                                    
                                    // Update the first betting player to be after the big blind
                                    lobby_guard.first_betting_player = (lobby_guard.first_betting_player + 3) % lobby_guard.current_player_count;
                                    lobby_guard.get_next_player(true).await;
                                    
                                    // Transition to DEAL_CARDS state
                                    lobby_guard.game_state = lobby::DEAL_CARDS;
                                    
                                    // Send updated game information without resetting bets
                                    lobby_guard.send_lobby_game_info().await;
                                    lobby_guard.send_player_list().await;
                                    
                                    // Debug current bets after state change
                                    {
                                        let players = lobby_guard.players.lock().await;
                                        for player in players.iter() {
                                            println!("After DEAL_CARDS - Player {} bet: {}", player.name, player.current_bet);
                                        }
                                    }
                                }
                                lobby::DEAL_CARDS => {
                                    // If player doesn't have enough money to play then fold them
                                    if player.wallet < 10 {
                                        player.state = player::FOLDED;
                                        player_lobby.lock().await.update_player_state(&player_name, player::FOLDED).await;
                                        tx.send(Message::text(r#"{"message": "You have been folded due to insufficient funds"}"#)).unwrap();
                                        continue;
                                    }
                                    //print deal card counter
                                    println!("deal card counter {}", deal_card_counter);
                                    if deal_card_counter == 1 {
                                        // Pre-flop: Deal 2 hole cards to each player
                                        lobby_guard.broadcast("Dealing hole cards...".to_string()).await;
                                        lobby_guard.deck.shuffle();
                                        deal_cards_texas(&mut lobby_guard, deal_card_counter).await;
                                        deal_card_counter += 1;
                                        
                                        // Move to first betting round (pre-flop)
                                        lobby_guard.game_state = BETTING_ROUND;
                                        lobby_guard.turns_remaining = lobby_guard.current_player_count;
                                        lobby_guard.send_player_list().await; // Add this line to send cards to clients
                                        lobby_guard.send_lobby_game_info().await;
                                    } else if deal_card_counter == 2 {
                                        // Flop: Deal 3 community cards
                                        lobby_guard.broadcast("Dealing the flop...".to_string()).await;
                                        deal_cards_texas(&mut lobby_guard, deal_card_counter).await;
                                        deal_card_counter += 1;
                                        
                                        // Reset betting for flop betting round
                                        lobby_guard.reset_current_bets().await;
                                        lobby_guard.game_state = BETTING_ROUND;
                                        lobby_guard.turns_remaining = lobby_guard.current_player_count;
                                        lobby_guard.send_lobby_game_info().await;
                                    } else if deal_card_counter == 3 {
                                        // Turn: Deal 1 community card
                                        lobby_guard.broadcast("Dealing the turn...".to_string()).await;
                                        deal_cards_texas(&mut lobby_guard, deal_card_counter).await;
                                        deal_card_counter += 1;
                                        
                                        // Reset betting for turn betting round
                                        lobby_guard.reset_current_bets().await;
                                        lobby_guard.game_state = BETTING_ROUND;
                                        lobby_guard.turns_remaining = lobby_guard.current_player_count;
                                        lobby_guard.send_lobby_game_info().await;
                                    } else if deal_card_counter == 4 {
                                        // River: Deal last community card
                                        lobby_guard.broadcast("Dealing the river...".to_string()).await;
                                        deal_cards_texas(&mut lobby_guard, deal_card_counter).await;
                                        deal_card_counter += 1;
                                        
                                        // Reset betting for river betting round
                                        lobby_guard.reset_current_bets().await;
                                        lobby_guard.game_state = BETTING_ROUND;
                                        lobby_guard.turns_remaining = lobby_guard.current_player_count;
                                        lobby_guard.send_lobby_game_info().await;
                                    }else if deal_card_counter == 5 {
                                        // After the river, go to showdown
                                        lobby_guard.game_state = SHOWDOWN;
                                        lobby_guard.send_lobby_game_info().await;
                                    }
                                }
                                lobby::BETTING_ROUND => {
                                    println!("betting round current player {}", player_name);
                                    tx.send(Message::text(r#"{"message": "Betting Round"}"#)).unwrap();
                                    // skip the player if they are folded or all in
                                    if player.state != player::FOLDED && player.state != player::ALL_IN {
                                        loop {
                                            let result = {
                                                // Get next message from the player's websocket
                                                let mut rx = player.rx.lock().await;
                                                match rx.next().await {
                                                    Some(res) => res,
                                                    None => continue,
                                                }
                                            };

                                            if let Ok(msg) = result {
                                                if let Ok(text) = msg.to_str() {
                                                    // Parse the incoming JSON message
                                                    let client_msg: JsonResult<ClientMessage> = serde_json::from_str(text);
                                                    match client_msg {
                                                        Ok(ClientMessage::Disconnect) => {
                                                            /*
                                                            Add current player into to-be-rmoved list and keep their player reference active within the players vector
                                                            
                                                            
                                                             */


                                                            // // Player disconnected entirely
                                                            // let lobby_status = player_lobby.lock().await.remove_player(player_name.clone()).await;
                                                            // if lobby_status == lobby::GAME_LOBBY_EMPTY {
                                                            //     lobby_guard.remove_lobby(lobby_name.clone()).await;
                                                            // } else {
                                                            //     lobby_guard.update_lobby_names_status(lobby_name).await;
                                                            // }
                                                            // lobby_guard.broadcast_player_count().await;
                                                            // lobby_guard.send_lobby_info().await;
                                                            // lobby_guard.send_player_list().await;
                                    
                                                            // lobby_guard.remove_player(player_name.clone()).await;
                                                            // lobby_guard.broadcast_player_count().await;
                                                            
                                                            // // Update player stats from database
                                                            // if let Err(e) = db.update_player_stats(&player).await {
                                                            //     eprintln!("Failed to update player stats: {}", e);
                                                            // }
                                                            
                                                            // return "Disconnect".to_string();
                                                        }
                                                        _ => {
                                                            // pass in the players input and validate it (check, call, raise, fold, all in)
                                                            if let Ok(action) = client_msg {
                                                                sync_player_state(&mut player, &mut lobby_guard).await;
                                                                let (valid_action, reset) = betting_round(&mut player, &mut lobby_guard, action).await;
                                                                if valid_action {
                                                                    println!("valid action");
                                                                    // update the server lobby player reference with updated clone data
                                                                    lobby_guard.update_player_reference(&player).await;
                                                                    if reset {
                                                                        println!("reseting turns remaining");
                                                                        // reset the turns_remaining counter if the player raised
                                                                        lobby_guard.turns_remaining = lobby_guard.current_player_count;
                                                                    }
                                                                    break;
                                                                }
                                                            } else {
                                                                println!("Invalid client message received BAD, they try again");
                                                            }
                                                        }
                                                    }
                                                }
                                            }
                                        }
                                    }
                                    lobby_guard.turns_remaining -= 1;
                                    println!("player {} finish turn", player_name);
                                    if lobby_guard.check_end_game().await {
                                        lobby_guard.clear_betting().await;
                                        lobby_guard.game_state = lobby::SHOWDOWN;
                                    } else {
                                        if lobby_guard.turns_remaining == 0 {
                                            if deal_card_counter < 4 {
                                                // If there are more cards to deal (flop, turn, river), go back to DEAL_CARDS
                                                lobby_guard.game_state = lobby::DEAL_CARDS;
                                            } else {
                                                // After the river betting round, go to SHOWDOWN
                                                lobby_guard.game_state = lobby::SHOWDOWN;
                                            }
                                            lobby_guard.turns_remaining = lobby_guard.current_player_count;
                                            lobby_guard.clear_betting().await;
                                            lobby_guard.get_next_player(true).await;
                                            println!("betting round finished, next player turn: {}", lobby_guard.current_player_turn);
                                        } else {
                                            lobby_guard.get_next_player(false).await;
                                            println!("next player turn: {}", lobby_guard.current_player_turn);
                                        }
                                    }
                                    lobby_guard.send_lobby_game_info().await;
                                    lobby_guard.send_player_list().await;
                                    
                                }
                                lobby::SHOWDOWN => {
                                    lobby_guard.broadcast("------ Showdown! ------".to_string()).await;
                                    
                                    // Store a map of original player hands before evaluation
                                    let original_hands = {
                                        let players = lobby_guard.players.lock().await;
                                        let mut hands_map = std::collections::HashMap::new();
                                        for p in players.iter() {
                                            if p.hand.len() >= 2 {
                                                hands_map.insert(p.name.clone(), p.hand.clone());
                                            }
                                        }
                                        hands_map
                                    };
                                    
                                    // Update player hands with best 5 cards from their hole cards + community cards
                                    update_players_hand(&lobby_guard).await;
                                    
                                    // Get ALL players, including folded ones
                                    let all_players = {
                                        let players = lobby_guard.players.lock().await;
                                        players.iter().map(|p| p.clone()).collect::<Vec<Player>>()
                                    };
                                    
                                    // Get community cards
                                    let community_cards = lobby_guard.community_cards.lock().await.clone();
                                    
                                    // Construct data for all hands, including folded players
                                    let mut all_hands_data = Vec::new();
                                    for player in all_players.iter() {
                                        if player.state == player::FOLDED {
                                            // Include folded players with their state and original hole cards
                                            all_hands_data.push(serde_json::json!({
                                                "playerName": player.name,
                                                "hand": original_hands.get(&player.name).unwrap_or(&Vec::new()).clone(),
                                                "state": player::FOLDED,
                                                "handName": "Folded"
                                            }));
                                        } else {
                                            // Non-folded players with their hand data
                                            let hand_type = (player.hand[0], player.hand[1], player.hand[2], player.hand[3], player.hand[4], player.hand[5]);
                                            let hand_name = hand_type_to_string(hand_type.0);
                                            
                                            all_hands_data.push(serde_json::json!({
                                                "playerName": player.name,
                                                "hand": original_hands.get(&player.name).unwrap_or(&Vec::new()).clone(),
                                                "state": player.state,
                                                "handName": hand_name,
                                                "handRank": hand_type
                                            }));
                                        }
                                    }
                                    
                                    // Send all hands and community cards data to all players
                                    let all_hands_json = serde_json::json!({
                                        "type": "showdownHands",
                                        "hands": all_hands_data,
                                        "communityCards": community_cards
                                    });
                                    lobby_guard.broadcast(all_hands_json.to_string()).await;
                                    
                                    // Determine winner(s) and award pot
                                    lobby_guard.showdown_texas().await;
                                    
                                    // Wait briefly before ending the round
                                    tokio::time::sleep(tokio::time::Duration::from_secs(5)).await;
                                    lobby_guard.game_state = UPDATE_DB;
                                }
                                lobby::UPDATE_DB => {
                                    // Update player stats and wallets in database
                                    let player_states = lobby_guard.get_player_names_and_status().await;
                                    
                                    // First explicitly set all players to IN_LOBBY and not ready
                                    {
                                        let mut players = lobby_guard.players.lock().await;
                                        for p in players.iter_mut() {
                                            println!("Setting player {} state to IN_LOBBY", p.name);
                                            p.state = player::IN_LOBBY;
                                            p.ready = false;
                                        }
                                    }
                                    
                                    // Update the database with player statistics
                                    sync_player_state(&mut player, &mut lobby_guard).await;
                                    lobby_guard.update_db().await;
                                    
                                    // Now reset the game for a new round
                                    lobby_guard.reset_game_for_new_round().await;
                                    
                                    
                                    // Send game end notification
                                    let end_game_msg = serde_json::json!({
                                        "gameEnd": true,
                                        "message": "Game has ended. All players need to ready up to start a new game."
                                    });
                                    lobby_guard.broadcast(end_game_msg.to_string()).await;
                                    
                                    // Reset game state to JOINABLE
                                    lobby_guard.game_state = lobby::JOINABLE;
                                    lobby_guard.send_lobby_game_info().await;
                                    lobby_guard.send_player_list().await;
                                    println!("Game ended, lobby reset to JOINABLE state");
                                    
                                    // IMPORTANT: Set the current player's state correctly before breaking
                                    player.state = player::IN_LOBBY;
                                    //print all player states in lobby
                                    println!("All player states in lobby after game end:");
                                    {
                                        let players = lobby_guard.players.lock().await;
                                        for p in players.iter() {
                                            println!("Player {} state: {}", p.name, p.state);
                                        }
                                    }
                                    break;
                                }
                                _ => {
                                    panic!("Invalid game state: {}", lobby_guard.game_state);
                                }
                            }
                        } else {
                            drop(lobby_guard);
                        }
                    }
                    
                    // Handle other player messages during the game
                    let result = {
                        let mut rx = player.rx.lock().await;
                        match rx.next().await {
                            Some(res) => res,
                            None => continue,
                        }
                    };
                    
                    if let Ok(msg) = result {
                        if let Ok(text) = msg.to_str() {
                            let client_msg: JsonResult<ClientMessage> = serde_json::from_str(text);
                            match client_msg {
                                Ok(ClientMessage::Disconnect) => {
                                    // Player disconnected entirely
                                    let lobby_name = player_lobby.lock().await.name.clone();
                                    let lobby_status = player_lobby.lock().await.remove_player(player_name.clone()).await;
                                    if lobby_status == lobby::GAME_LOBBY_EMPTY {
                                        server_lobby.lock().await.remove_lobby(lobby_name.clone()).await;
                                    } else {
                                        server_lobby.lock().await.update_lobby_names_status(lobby_name).await;
                                    }
                                    server_lobby.lock().await.broadcast_player_count().await;
                                    player_lobby.lock().await.send_lobby_info().await;
                                    player_lobby.lock().await.send_player_list().await;

                                    server_lobby.lock().await.remove_player(player_name.clone()).await;
                                    server_lobby.lock().await.broadcast_player_count().await;
                                    
                                    // Update player stats from database
                                    if let Err(e) = db.update_player_stats(&player).await {
                                        eprintln!("Failed to update player stats: {}", e);
                                    }
                                    
                                    return "Disconnect".to_string();
                                }
                                Ok(ClientMessage::ShowLobbyInfo) => {
                                    player_lobby.lock().await.send_lobby_info().await;
                                    player_lobby.lock().await.send_player_list().await;
                                }
                                _ => {
                                    continue;
                                }
                            }
                        }
                    }
                }
                
                // Reset player state to IN_LOBBY after game ends
            }
        }
    }
}

#[cfg(test)]
mod tests {
    use super::*;

    #[test]
    fn test_get_hand_type_high_card() {
        let hand = vec![0, 8, 23, 29, 51]; // Ace Hearts 9 Hearts Jack Diamond 4 Spade King Club
        let result = get_hand_type(&hand);
        assert_eq!(result, (0, 13, 12, 10, 8, 3));
    }

    #[test]
    fn test_get_hand_type_one_pair() {
        let hand = vec![2, 15, 32, 48, 18]; // 3 Hearts, 3 Diamond, 7 Spade, 10 Club, 6 Diamond
        let result = get_hand_type(&hand);
        assert_eq!(result, (1, 2, 9, 6, 5, 0)); // One pair of 3s, followed by high cards in descending order
    }
    #[test]
    fn test_get_hand_type_two_pair() {
        let hand = vec![2, 15, 32, 45, 18]; // 3 Hearts, 3 Diamond, 7 Spade, 7 Club, 6 Diamond
        let result = get_hand_type(&hand);
        assert_eq!(result, (2, 6, 2, 5, 0, 0)); // Two pair of 3s and 7s
    }
    #[test]
    fn test_get_hand_type_three_of_a_kind() {
        let hand = vec![2, 15, 28, 45, 18]; // 3 Hearts, 3 Diamond, 3 Spade, 7 Club, 6 Diamond
        let result = get_hand_type(&hand);
        assert_eq!(result, (3, 2, 6, 5, 0, 0)); // Three of a kind of 3s
    }

    #[test]
    fn test_get_hand_type_straight() {
        let hand = vec![2, 16, 30, 44, 19]; // 3 Hearts, 4 Diamond, 5 Spade, 6 Club, 7 Diamond
        let result = get_hand_type(&hand);
        assert_eq!(result, (4, 6, 0, 0, 0, 0)); // Straight from 3 to 7
    }

    #[test]
    fn test_get_hand_type_flush() {
        let hand = vec![6, 1, 2, 3, 4]; // 7 Hearts, 2 Hearts, 3 Hearts, 4 Hearts, 5 Hearts
        let result = get_hand_type(&hand);
        assert_eq!(result, (5, 6, 4, 3, 2, 1)); // Flush with Ace high
    }

    #[test]
    fn test_get_hand_type_full_house() {
        let hand = vec![2, 15, 28, 45, 19]; // 3 Hearts, 3 Diamond, 3 Spade, 7 Club, 7 Diamond
        let result = get_hand_type(&hand);
        assert_eq!(result, (6, 2, 2, 0, 0, 0)); // Full house with three of a kind and a pair
    }

    #[test]
    fn test_get_hand_type_four_of_a_kind() {
        let hand = vec![2, 15, 28, 41, 19]; // 3 Hearts, 3 Diamond, 3 Spade, 3 Club, 7 Diamond
        let result = get_hand_type(&hand);
        assert_eq!(result, (7, 2, 6, 0, 0, 0)); // Four of a kind with three of a kind and a pair
    }

    #[test]
    fn test_get_hand_type_straight_flush() {
        let hand = vec![2, 3, 4, 5, 6]; // 3 Hearts, 4 Hearts, 5 Hearts, 6 Hearts, 7 Hearts
        let result = get_hand_type(&hand);
        assert_eq!(result, (8, 6, 6, 0, 0, 0)); // Straight flush from 3 to 7
    }

    

}<|MERGE_RESOLUTION|>--- conflicted
+++ resolved
@@ -1,2682 +1,2665 @@
-//! # Poker Game Logic Module
-//!
-//! This module implements the core game logic for various poker games, including Five Card Draw, Seven Card Stud, and Texas Hold'em. 
-//! It is designed to handle all aspects of gameplay, such as dealing cards, managing betting rounds, determining winners, and updating game states.
-//!
-//! ## Features
-//! - **Game State Management**: Implements state machines for each poker variant to control the flow of the game.
-//! - **Card Dealing**: Handles the distribution of cards to players, including community cards for games like Texas Hold'em.
-//! - **Betting Rounds**: Manages betting rounds, including actions like checking, raising, calling, folding, and going all-in.
-//! - **Hand Evaluation**: Determines the best hand for each player and ranks them to decide the winner.
-//! - **Player Actions**: Supports player actions such as exchanging cards during a drawing round or paying blinds and antes.
-//! - **Concurrency**: Uses asynchronous programming with `async/await` to handle multiple players and game events concurrently.
-//! - **WebSocket Integration**: Designed to work with a WebSocket server for real-time communication with players.
-//!
-//! ## Constants
-//! This module defines a variety of constants to represent game states, player states, and return codes. These constants are used throughout the module to ensure consistency and readability.
-//!
-//! ## Supported Poker Variants
-//! - **Five Card Draw**: A classic poker game where players are dealt five cards and can exchange cards during a drawing round.
-//! - **Seven Card Stud**: A poker game where players are dealt seven cards, with a mix of face-up and face-down cards, and must form the best five-card hand.
-//! - **Texas Hold'em**: A popular poker variant where players are dealt two private cards and share five community cards.
-//!
-//! ## Game Flow
-//! Each poker variant follows a specific sequence of game states, such as:
-//! 1. Start of Round
-//! 2. Ante or Blinds
-//! 3. Card Dealing
-//! 4. Betting Rounds
-//! 5. Showdown
-//! 6. End of Round and Database Update
-//!
-//! ## Testing
-//! The module includes unit tests to verify the correctness of hand evaluation logic and other critical functions. These tests ensure that the game logic adheres to poker rules and handles edge cases correctly.
-//!
-//! ## Dependencies
-//! - **Tokio**: For asynchronous programming and synchronization primitives.
-//! - **Warp**: For WebSocket communication.
-//! - **SQLx**: For database interactions.
-//! - **Futures**: For handling asynchronous tasks.
-//!
-//! ## Usage
-//! This module is intended to be used as part of a larger poker server application. It interacts with other modules, such as the lobby and deck modules, to provide a complete poker experience.
-//!
-//! ## Notes
-//! - The module assumes that player actions are received via WebSocket messages and processed asynchronously.
-//! - The game logic is designed to be extensible, allowing for the addition of new poker variants or custom rules.
-//!
-//! This module handles the game logic for different poker games.
-//! It includes functions for dealing cards, managing betting rounds, and determining the winner.
-//! It also includes functions for handling player actions and updating the game state.
-//! The module is designed to be used with a WebSocket server and uses async/await for concurrency.
-
-use super::*;
-use crate::lobby::{self, Lobby};
-use crate::player::{self, Player};
-use std::sync::Arc;
-use tokio::sync::{mpsc::UnboundedSender, Mutex};
-use warp:: ws::Message;
-
-// Method return defintions
-pub const SUCCESS: i32 = 100;
-pub const FAILED: i32 = 101;
-pub const SERVER_FULL: i32 = 102;
-pub const GAME_LOBBY_EMPTY: i32 = 103;
-pub const GAME_LOBBY_NOT_EMPTY: i32 = 104;
-pub const GAME_LOBBY_FULL: i32 = 105;
-
-pub const FIVE_CARD_DRAW: i32 = 10;
-pub const SEVEN_CARD_STUD: i32 = 11;
-pub const TEXAS_HOLD_EM: i32 = 12;
-pub const NOT_SET: i32 = 13;
-
-/// Deals cards to players in a 7 Card Stud game.
-/// The first two cards are face-down, the third card is face-up.
-/// The last card is face-down.
-/// The function also handles the display of hands to active players.
-/// 
-/// # Arguments
-/// * `lobby` - A mutable reference to the `Lobby` struct, which contains the game state and player information.
-/// * `round` - The current round of the game (0 for the first round, 1 for the last card).
-/// 
-/// # Returns
-/// This function does not return a value. It updates the players' hands and displays them to active players.
-async fn deal_cards_7(lobby: &mut Lobby, round: usize) {
-    let mut players = lobby.players.lock().await;
-    let mut count;
-    for player in players.iter_mut() {
-        count = 0;
-        loop {
-            if player.state != player::FOLDED {
-                let card = lobby.deck.deal();
-                let card_value = if round == 1 {
-                    // First two cards face-down, third card face-up
-                    if player.hand.len() < 2 {
-                        card + 53 // First two cards are face-down
-                    } else {
-                        card // Third card is face-up
-                    }
-                } else if round == 5 {
-                    card + 53 // Last card is face-down
-                } else {
-                    card // All other rounds are face-up
-                };
-
-                player.hand.push(card_value);
-                if round == 1 {
-                    count += 1;
-                    if count == 3 {
-                        break;
-                    }
-                }
-                else {break}
-            }
-        }
-    }
-    // Get active players
-    let active_players: Vec<_> = players.iter().filter(|p| p.state != player::FOLDED).collect();
-    let players_tx: Vec<_> = active_players.iter().map(|p| p.tx.clone()).collect();
-    let players_hands: Vec<_> = active_players.iter().map(|p| p.hand.clone()).collect();
-    display_hand(players_tx, players_hands).await;
-}
-
-/// Deals cards to players in a Texas Hold'em game.
-/// The function handles the dealing of community cards and player hands based on the round.
-/// 
-/// # Arguments
-/// * `lobby` - A mutable reference to the `Lobby` struct, which contains the game state and player information.
-/// * `round` - The current round of the game (1 for pre-flop, 2 for flop, etc.).
-/// 
-/// # Returns
-/// This function does not return a value. It updates the players' hands and community cards, and displays them to active players.
-/// It also handles the display of hands to active players.
-pub async fn deal_cards_texas(lobby: &mut Lobby, round: usize) {
-    let mut community_cards = lobby.community_cards.lock().await;
-    let mut players = lobby.players.lock().await;
-    let players_tx = players.iter().filter(|p| p.state != player::FOLDED).map(|p| p.tx.clone()).collect::<Vec<_>>();
-    match round {
-        1 => {
-            for player in players.iter_mut() {
-                if player.state != player::FOLDED {
-                    // deal 2 cards to each player
-                    player.hand.push(lobby.deck.deal());
-                    player.hand.push(lobby.deck.deal());
-                } 
-            }
-            let players_hands = players.iter().filter(|p| p.state != player::FOLDED).map(|p| p.hand.clone()).collect::<Vec<_>>(); // get all hands
-            display_hand(players_tx.clone(), players_hands.clone()).await;
-            return;
-        }
-        2 => {
-            // for flop round, deals 3 community
-            for _ in 0..3 {
-                community_cards.push(lobby.deck.deal());
-            }
-        }
-        _ => {
-            // any other round the same
-            community_cards.push(lobby.deck.deal());
-        }
-    }
-    let players_tx = players.iter().filter(|p| p.state != player::FOLDED).map(|p| p.tx.clone()).collect::<Vec<_>>();
-    let mut message = String::from("Community cards:\n");
-    for (i, card) in community_cards.iter().enumerate() {
-        message.push_str(&format!("{}. {}\n", i + 1, translate_card(*card).await));
-    }
-    lobby.lobby_wide_send(players_tx.clone(), message).await;
-}
-
-/// Handles the betting round for players in a poker game.
-/// The function manages player actions such as checking, raising, calling, folding, and going all-in.
-/// It also updates the game state and player statistics.
-/// 
-/// # Arguments
-/// * `lobby` - A mutable reference to the `Lobby` struct, which contains the game state and player information.
-/// 
-/// # Returns
-/// 
-/// This function does not return a value. It updates the players' wallets and game statistics.
-/// It also handles the display of hands to active players.
-pub async fn betting_round(player: &mut Player, lobby: &mut tokio::sync::MutexGuard<'_, lobby::Lobby,>, action: ClientMessage) -> (bool, bool) {
-    let mut valid_action = true;
-    let mut reset = false;
-    let player_prev_bet = player.current_bet;
-    println!("{}: player_prev_bet: {}", player.name, player_prev_bet);
-    let current_max_bet = lobby.current_max_bet;
-
-<<<<<<< HEAD
-    // if lobby.current_max_bet == 0 {
-    //     player.current_bet = 0; // Ensure local player copy has bet reset too
-    //     println!("Synchronized player bet to 0");
-    // }
-
-=======
->>>>>>> 48f5ed73
-    match action {
-        ClientMessage::Check => {
-            println!("{}: check command received", player.name);
-            println!("DEBUG VALUES - player.current_bet={}, lobby.current_max_bet={}", player.current_bet, lobby.current_max_bet);
-            // only check when there is no bet to call
-            if lobby.current_max_bet == 0 {
-                player.tx.send(Message::text(r#"{"message": "Checked"}"#)).unwrap();
-                player.state = player::CHECKED;
-                return (valid_action, reset);
-            } else {
-                valid_action = false;
-                return (valid_action, reset);
-            }
-        }
-        ClientMessage::Fold => {
-            println!("{}: fold command received", player.name);
-            player.state = player::FOLDED;
-            return (valid_action, reset);
-        }
-        ClientMessage::Call => {
-            println!("{}: call command received", player.name);
-            let call_amount = current_max_bet - player_prev_bet;
-            if player.wallet >= call_amount {
-                player.wallet -= call_amount;
-                lobby.pot += call_amount;
-                player.current_bet = current_max_bet;
-                if player.wallet == 0 {
-                    player.state = player::ALL_IN;
-                } else {
-                    player.state = player::CALLED;
-                }
-                return (valid_action, reset);
-            } else {
-                valid_action = false;
-                return (valid_action,reset);
-            }
-        }
-        ClientMessage::Raise { amount } => {
-            println!("{}: raise command received", player.name);
-            if amount > 0 && amount <= player.wallet {
-                if amount > current_max_bet - player_prev_bet {
-                    player.state = player::RAISED;
-                    player.wallet -= amount;
-                    lobby.pot += amount;
-                    player.current_bet += amount;
-                    lobby.current_max_bet = player.current_bet;
-                    reset = true;
-                    if player.wallet == 0 {
-                        player.state = player::ALL_IN;
-                    }
-                    return (valid_action, reset);
-                }
-            }
-            valid_action = false;
-            return (valid_action, reset);
-        }
-        ClientMessage::AllIn => {
-            println!("{}: all in command received", player.name);
-            player.state = player::ALL_IN;
-            let all_in_amount = player.wallet;
-            player.wallet = 0;
-            player.current_bet += all_in_amount;
-            lobby.pot += all_in_amount;
-            if player.current_bet > current_max_bet{
-                lobby.current_max_bet = player.current_bet;
-                reset = true;
-            }
-            return (valid_action, reset);
-        }
-        _ => {
-            valid_action = false;
-            return (valid_action, reset);
-        }
-    }
-    
-}
-
-/// Handles the drawing round for players in a poker game.
-/// The function allows players to choose between standing pat (keeping their hand) or exchanging cards.
-/// 
-/// # Arguments
-/// * `lobby` - A mutable reference to the `Lobby` struct, which contains the game state and player information.
-/// 
-/// # Returns
-/// 
-/// This function does not return a value. It updates the players' hands.
-/// It also handles the display of hands to active players.
-// pub async fn drawing_round(lobby: &mut Lobby) {
-//     let player_names = {
-//         let players = lobby.players.lock().await;
-//         players.iter()
-//               .filter(|p| p.state != FOLDED)
-//               .map(|p| p.name.clone())
-//               .collect::<Vec<String>>()
-//     };
-    
-//     if player_names.len() <= 1 {
-//         // Only one player left, move on
-//         return;
-//     }
-    
-//     for player_name in player_names {
-//         // Send options to the player
-//         let player_tx = {
-//             let players = lobby.players.lock().await;
-//             players.iter()
-//                   .find(|p| p.name == player_name)
-//                   .map(|p| p.tx.clone())
-//         };
-        
-//         if let Some(tx) = player_tx {
-//             let message = "Drawing round!\nChoose an option:\n    1 - Stand Pat (Keep your hand)\n    2 - Exchange cards";
-//             let _ = tx.send(Message::text(message));
-//         }
-        
-//         // Process player's choice
-//         let choice = lobby.process_player_input(&player_name).await;
-        
-//         match choice.as_str() {
-//             "1" => {
-//                 // Player chooses to stand pat
-//                 if let Some(tx) = {
-//                     let players = lobby.players.lock().await;
-//                     players.iter()
-//                           .find(|p| p.name == player_name)
-//                           .map(|p| p.tx.clone())
-//                 } {
-//                     let _ = tx.send(Message::text("You chose to Stand Pat."));
-//                 }
-                
-//                 // Broadcast to other players
-//                 lobby.broadcast(format!("{} chose to Stand Pat.", player_name)).await;
-//             }
-//             "2" => {
-//                 // Player chooses to exchange cards
-//                 if let Some(tx) = {
-//                     let players = lobby.players.lock().await;
-//                     players.iter()
-//                           .find(|p| p.name == player_name)
-//                           .map(|p| p.tx.clone())
-//                 } {
-//                     let _ = tx.send(Message::text("Enter the indices of the cards you want to exchange (comma-separated, e.g., '1,2,3')"));
-//                 }
-                
-//                 let indices_input = lobby.process_player_input(&player_name).await;
-                
-//                 // Parse indices
-//                 let indices: Vec<usize> = indices_input
-//                     .split(',')
-//                     .filter_map(|s| s.trim().parse::<usize>().ok())
-//                     .filter(|&i| i > 0) // 1-based indexing
-//                     .map(|i| i - 1) // Convert to 0-based
-//                     .collect();
-                
-//                 if !indices.is_empty() {
-//                     // Get current hand and create a new hand without exchanged cards
-//                     let current_hand = {
-//                         let players = lobby.players.lock().await;
-//                         players.iter()
-//                               .find(|p| p.name == player_name)
-//                               .map(|p| p.hand.clone())
-//                               .unwrap_or_default()
-//                     };
-                    
-//                     let mut new_hand = Vec::new();
-//                     for (i, &card) in current_hand.iter().enumerate() {
-//                         if !indices.contains(&i) {
-//                             new_hand.push(card);
-//                         }
-//                     }
-                    
-//                     // Deal new cards to replace exchanged ones
-//                     for _ in 0..indices.len() {
-//                         new_hand.push(lobby.deck.deal());
-//                     }
-                    
-//                     // Update player's hand
-//                     lobby.update_player_hand(&player_name, new_hand).await;
-                    
-//                     // Display new hand to player
-//                     let tx = {
-//                         let players = lobby.players.lock().await;
-//                         players.iter()
-//                               .find(|p| p.name == player_name)
-//                               .map(|p| p.tx.clone())
-//                     };
-                    
-//                     let hand = {
-//                         let players = lobby.players.lock().await;
-//                         players.iter()
-//                               .find(|p| p.name == player_name)
-//                               .map(|p| p.hand.clone())
-//                               .unwrap_or_default()
-//                     };
-                    
-//                     if let Some(tx) = tx {
-//                         display_hand(vec![tx], vec![hand]).await;
-//                     }
-                    
-//                     // Broadcast to other players
-//                     lobby.broadcast(format!("{} has exchanged {} cards.", player_name, indices.len())).await;
-//                 }
-//             }
-//             "Disconnect" => {
-//                 // Player disconnected
-//                 lobby.update_player_state(&player_name, FOLDED).await;
-//                 lobby.broadcast(format!("{} has disconnected and folded.", player_name)).await;
-//             }
-//             _ => {
-//                 // Invalid choice, default to standing pat
-//                 if let Some(tx) = {
-//                     let players = lobby.players.lock().await;
-//                     players.iter()
-//                           .find(|p| p.name == player_name)
-//                           .map(|p| p.tx.clone())
-//                 } {
-//                     let _ = tx.send(Message::text("Invalid choice. Standing pat by default."));
-//                 }
-//             }
-//         }
-//     }
-// }
-
-
-/// Translates a card number into a human-readable string representation.
-/// The function handles the card's rank and suit, and returns a string like "Ace of Hearts" or "10 of Diamonds".
-/// 
-/// # Arguments
-/// * `card` - An integer representing the card number (0-51 for standard cards, 53+ for face-down cards).
-/// 
-/// # Returns
-/// 
-/// This function returns a `String` representing the card's rank and suit.
-pub async fn translate_card(card: i32) -> String {
-    //if card is greater than 52 during the very final round of 7 card stud which is the showdown round
-    //We will do card -53 to get the actual card value else if it is not that round yet we will just display X
-        // let mut card_clone = card.clone();
-        
-        if card > 52 {
-            return "X".to_string(); // Face-down card
-        }
-
-
-    let mut card_str: String = Default::default();
-    let rank: i32 = card % 13;
-
-    if rank == 0 {
-        card_str.push_str("Ace");
-    } else if rank <= 9 {
-        card_str.push_str(&(rank + 1).to_string());
-    } else if rank == 10 {
-        card_str.push_str("Jack");
-    } else if rank == 11 {
-        card_str.push_str("Queen");
-    } else if rank == 12 {
-        card_str.push_str("King");
-    }
-
-    let suit: i32 = card / 13;
-    if suit == 0 {
-        card_str.push_str(" Hearts");
-    } else if suit == 1 {
-        card_str.push_str(" Diamond");
-    } else if suit == 2 {
-        card_str.push_str(" Spade");
-    } else if suit == 3 {
-        card_str.push_str(" Club");
-    }
-    return card_str;
-}
-
-/// Displays the players' hands to all active players in the game.
-/// The function formats the hands into a readable string and sends it to each player's channel.
-/// 
-/// # Arguments
-/// * `players_tx` - A vector of `UnboundedSender<Message>` representing the channels for each player.
-/// * `players_hands` - A vector of vectors containing the players' hands (card numbers).
-/// 
-/// # Returns
-/// 
-/// This function does not return a value. It sends messages to the players' channels.
-pub async fn display_hand(players_tx: Vec<UnboundedSender<Message>>, players_hands: Vec<Vec<i32>>) {
-    // let players = self.players;
-    let mut message: String;
-    let mut index = 0;
-    let mut count = 1;
-    for tx in players_tx.iter().cloned() {
-        let mut translated_cards: String = Default::default();
-        for card in players_hands[index].iter().cloned() {
-            // create a string like "count. "
-            translated_cards.push_str(&format!("{}. ", count));
-            translated_cards.push_str(translate_card(card.clone()).await.as_str());
-            translated_cards.push_str("\n");
-            count += 1;
-        }
-        count = 1;
-        message = format!("Your hand:\n{}", translated_cards.trim_end_matches(", "));
-        let _ = tx.send(Message::text(message.clone()));
-        index += 1;
-    }
-}
-
-// for 7 card stud, we will need to determine the best hand out of the 7 cards
-/// This function takes a hand of 7 cards and returns the best hand possible.
-/// It evaluates all combinations of 5 cards from the 7 and determines the best hand type.
-/// 
-/// # Arguments
-/// * `hand` - A slice of integers representing the 7 cards in the hand.
-/// 
-/// # Returns
-/// 
-/// This function returns a tuple containing the best hand type and the ranks of the cards in the best hand.
-/// The tuple format is (hand_type, rank1, rank2, rank3, rank4, rank5).
-/// 
-/// # Panics
-/// 
-/// This function will panic if the length of the hand is not 7.
-pub fn get_best_hand(hand: &[i32]) -> (i32, i32, i32, i32, i32, i32) {
-<<<<<<< HEAD
-    if hand.len() != 7 {
-        let mut padded_hand = hand.to_vec();
-        while padded_hand.len() < 7 {
-            padded_hand.push(0); // Pad with 0s
-        }
-        return get_best_hand(&padded_hand);
-    }
-=======
-    // Replace the assertion with a check that returns a default hand type
-    if hand.len() != 7 {
-        println!("Warning: Hand length is {} instead of 7, returning default hand", hand.len());
-        return (0, 0, 0, 0, 0, 0); // Return a default hand type (high card)
-    }
-    
->>>>>>> 48f5ed73
-    println!("Hand: {:?}", hand);
-    let mut best_hand = (-1, -1, -1, -1, -1, -1);
-    for i in 0..=2 {
-        for j in (i + 1)..=3 {
-            for k in (j + 1)..=4 {
-                for l in (k + 1)..=5 {
-                    for m in (l + 1)..=6 {
-                        let current_hand = vec![hand[i], hand[j], hand[k], hand[l], hand[m]];
-                        let current_hand_type = get_hand_type(&current_hand);
-                        if current_hand_type > best_hand
-                        {
-                            best_hand = current_hand_type;
-                        }
-                    }
-                }
-            }
-        }
-    }
-    println!("Best hand: {:?}", best_hand);
-    best_hand
-}
-
-/// This function takes a hand of 5 cards and returns the hand type and ranks.
-/// It evaluates the hand for various poker hands such as flush, straight, four of a kind, etc.
-/// 
-/// # Arguments
-/// * `hand` - A slice of integers representing the 5 cards in the hand.
-/// 
-/// # Returns
-/// 
-/// This function returns a tuple containing the hand type and the ranks of the cards in the hand.
-/// The tuple format is (hand_type, rank1, rank2, rank3, rank4, rank5).
-pub fn get_hand_type(hand: &[i32]) -> (i32, i32, i32, i32, i32, i32) {
-    // Remove the assertion to handle hands with fewer than 5 cards
-    let hand_size = hand.len();
-    
-    // Convert cards to ranks (1-13) and sort
-    let mut ranks: Vec<i32> = hand
-        .iter()
-        .map(|&card| if card % 13 != 0 { card % 13 } else { 13 })
-        .collect();
-    ranks.sort(); // Sort in ascending order
-    
-    let suits: Vec<i32> = hand.iter().map(|&card| card / 13).collect();
-    
-    // Only check for flush and straight if we have 5 cards
-    if hand_size == 5 {
-        // Check for flush
-        let flush = suits.iter().all(|&suit| suit == suits[0]);
-        
-        // Check for straight
-        let straight = ranks.windows(2).all(|w| w[1] == w[0] + 1);
-        
-        if flush && straight {
-            return (8, ranks[4], ranks[4], 0, 0, 0);
-        }
-        
-        if flush {
-            return (5, ranks[4], ranks[3], ranks[2], ranks[1], ranks[0]);
-        }
-        
-        if straight {
-            return (4, ranks[4], 0, 0, 0, 0);
-        }
-    }
-    
-    // Count occurrences of each rank
-    let mut rank_counts = std::collections::HashMap::new();
-    for &rank in &ranks {
-        *rank_counts.entry(rank).or_insert(0) += 1;
-    }
-    
-    // Sort ranks by count (descending), then by rank value (descending)
-    let mut rank_count_pairs: Vec<(i32, i32)> = rank_counts.into_iter().collect();
-    rank_count_pairs.sort_by(|a, b| b.1.cmp(&a.1).then(b.0.cmp(&a.0)));
-    
-    // Four of a kind (needs at least 4 cards)
-    if hand_size >= 4 && !rank_count_pairs.is_empty() && rank_count_pairs[0].1 == 4 {
-        let kicker = if hand_size > 4 && rank_count_pairs.len() > 1 { 
-            rank_count_pairs[1].0 
-        } else { 
-            0 
-        };
-        return (7, rank_count_pairs[0].0, kicker, 0, 0, 0);
-    }
-    
-    // Full house (needs exactly 5 cards)
-    if hand_size == 5 && rank_count_pairs.len() >= 2 && rank_count_pairs[0].1 == 3 && rank_count_pairs[1].1 == 2 {
-        return (6, rank_count_pairs[0].0, rank_count_pairs[1].0, 0, 0, 0);
-    }
-    
-    // Three of a kind (needs at least 3 cards)
-    if hand_size >= 3 && !rank_count_pairs.is_empty() && rank_count_pairs[0].1 == 3 {
-        let mut kickers = Vec::new();
-        for &(rank, count) in &rank_count_pairs[1..] {
-            if count == 1 {
-                kickers.push(rank);
-            }
-        }
-        kickers.sort_by(|a, b| b.cmp(a));
-        
-        let k1 = kickers.get(0).copied().unwrap_or(0);
-        let k2 = kickers.get(1).copied().unwrap_or(0);
-        
-        return (3, rank_count_pairs[0].0, k1, k2, 0, 0);
-    }
-    
-    // Two pair (needs at least 4 cards)
-    if hand_size >= 4 && rank_count_pairs.len() >= 2 && rank_count_pairs[0].1 == 2 && rank_count_pairs[1].1 == 2 {
-        let kicker = if hand_size >= 5 && rank_count_pairs.len() >= 3 { 
-            rank_count_pairs[2].0 
-        } else { 
-            0 
-        };
-        return (2, rank_count_pairs[0].0, rank_count_pairs[1].0, kicker, 0, 0);
-    }
-    
-    // One pair (needs at least 2 cards)
-    if hand_size >= 2 && !rank_count_pairs.is_empty() && rank_count_pairs[0].1 == 2 {
-        let mut kickers = Vec::new();
-        for &(rank, count) in &rank_count_pairs[1..] {
-            if count == 1 {
-                kickers.push(rank);
-            }
-        }
-        kickers.sort_by(|a, b| b.cmp(a));
-        
-        let k1 = kickers.get(0).copied().unwrap_or(0);
-        let k2 = kickers.get(1).copied().unwrap_or(0);
-        let k3 = kickers.get(2).copied().unwrap_or(0);
-        
-        return (1, rank_count_pairs[0].0, k1, k2, k3, 0);
-    }
-    
-    // High card
-    let mut high_cards = Vec::new();
-    let mut ranks_desc = ranks.clone();
-    ranks_desc.sort_by(|a, b| b.cmp(a));
-    
-    for i in 0..hand_size.min(5) {
-        high_cards.push(ranks_desc[i]);
-    }
-    
-    while high_cards.len() < 5 {
-        high_cards.push(0);
-    }
-    
-    (0, 
-     *high_cards.get(0).unwrap_or(&0), 
-     *high_cards.get(1).unwrap_or(&0), 
-     *high_cards.get(2).unwrap_or(&0), 
-     *high_cards.get(3).unwrap_or(&0), 
-     *high_cards.get(4).unwrap_or(&0))
-}
-
-async fn sync_player_state(player: &mut Player, lobby: &mut tokio::sync::MutexGuard<'_, lobby::Lobby>) {
-    let players_lock = lobby.players.lock().await;
-    if let Some(updated_player) = players_lock.iter().find(|p| p.name == player.name) {
-        player.current_bet = updated_player.current_bet;
-        player.wallet = updated_player.wallet;
-        player.state = updated_player.state;
-        player.hand = updated_player.hand.clone();
-        player.games_played = updated_player.games_played;
-        player.games_won = updated_player.games_won;
-    }
-}
-
-// gets players best hand of the 7 cards
-/// this is used for 7 card stud and texas holdem
-/// # Arguments
-/// * `lobby` - A mutable reference to the `Lobby` struct, which contains the game state and player information.
-/// 
-/// # Returns
-/// 
-/// This function does not return a value. It updates the players' hands with their best hand.
-/// It also handles the display of hands to active players.
-pub async fn update_players_hand(lobby: &Lobby) {
-    let mut players = lobby.players.lock().await;
-    for player in players.iter_mut() {
-        if player.state == player::FOLDED {
-            continue;
-        }
-        
-        // Save the original hole cards
-        let original_hole_cards = if player.hand.len() >= 2 {
-            vec![player.hand[0], player.hand[1]]
-        } else {
-            Vec::new()
-        };
-        
-        // Create 7-card hand for evaluation
-        let player_hand = if lobby.game_type == TEXAS_HOLD_EM {
-            let community_cards = lobby.community_cards.lock().await.clone();
-            [original_hole_cards.clone(), community_cards].concat() // make 7 cards
-        } else {
-            player.hand.clone()
-        };
-        
-        // Get best 5-card hand
-        let best_hand = get_best_hand(&player_hand);
-        
-        // Update player's hand to include original hole cards plus best hand info
-        player.hand = vec![
-            best_hand.0, best_hand.1, best_hand.2, best_hand.3, best_hand.4, best_hand.5,
-        ];
-    }
-}
-
-///This is the bring in bet for seven card draw and the rule for this is
-///The player with the lowest-ranking up-card pays the bring-in, and betting proceeds after that in normal clockwise order
-/// and to break ties in card ranks we will use the suit order of spades, hearts, diamonds, and clubs
-/// # Arguments
-/// * `lobby` - A mutable reference to the `Lobby` struct, which contains the game state and player information.
-/// 
-/// # Returns
-/// 
-/// This function does not return a value. It updates the players' wallets and game statistics.
-/// It also handles the display of hands to active players.
-pub async fn bring_in(lobby: &mut Lobby) {
-    let mut players = lobby.players.lock().await;
-    let mut lowest_up_card = 14;
-    let mut lowest_up_card_player = 0;
-    for (i, player) in players.iter().enumerate() {
-        if player.state != player::FOLDED {
-            if player.hand[2] % 13 < lowest_up_card {
-                lowest_up_card = player.hand[2] % 13;
-                lowest_up_card_player = i;
-            }
-        }
-    }
-    let bring_in = 15;
-    players[lowest_up_card_player].wallet -= bring_in;
-    players[lowest_up_card_player].current_bet += bring_in;
-    lobby.pot += bring_in;
-    players[lowest_up_card_player].state = player::CALLED;
-    let players_tx = players.iter().map(|p| p.tx.clone()).collect::<Vec<_>>();
-    lobby.lobby_wide_send(players_tx, format!("{} has the lowest up card and pays the bring-in of {}", players[lowest_up_card_player].name, bring_in)).await;
-
-}
-
-/// This function is used to remove the X cards from the players hand
-/// It is used for the final round of 7 card stud where the players have to show their hands
-/// # Arguments
-/// * `lobby` - A mutable reference to the `Lobby` struct, which contains the game state and player information.
-/// 
-/// # Returns
-/// 
-/// This function does not return a value. It updates the players' hands by removing the X cards.
-/// It also handles the display of hands to active players.
-pub async fn get_rid_of_x(lobby: &Lobby) {
-    let mut players = lobby.players.lock().await;
-    for player in players.iter_mut() {
-        if player.state == player::FOLDED {
-            continue;
-        }
-        for card in player.hand.iter_mut() {
-            if *card > 52 {
-                *card -= 53;
-            }
-        }
-        display_hand(vec![player.tx.clone()], vec![player.hand.clone()]).await;
-    }
-}
-
-/// This function is used to handle the blinds for the poker game.
-/// It deducts the small and big blinds from the respective players' wallets,
-/// adds the blinds to the pot,
-/// and sends a message to all players about the blinds paid.
-/// 
-/// # Arguments
-/// * `lobby` - A mutable reference to the `Lobby` struct, which contains the game state and player information.
-/// 
-/// # Returns
-/// 
-/// This function does not return a value. It updates the players' wallets and the pot.
-/// It also handles the display of blinds to all players.
-pub async fn blinds(lobby: &mut Lobby) {
-    let mut players = lobby.players.lock().await;
-    let small_blind_player_i = (lobby.first_betting_player + 1) % lobby.current_player_count;
-    let big_blind_player_i = (lobby.first_betting_player + 2) % lobby.current_player_count;
-    let big_blind = 10;
-    let small_blind = 5;
-
-    let mut names: Vec<String> = Vec::new();
-    // let big_blind_player = &mut players[big_blind_player_i as usize];
-    
-    let blind_player = &mut players[small_blind_player_i as usize];
-    blind_player.wallet -= small_blind;
-    blind_player.current_bet += small_blind;
-    blind_player.state = player::CALLED;
-    names.push(blind_player.name.clone());
-    println!("smal blind player current bet: {}", blind_player.current_bet);
-    println!("FUCK YOUU: {}",players[small_blind_player_i as usize].current_bet);
-
-    let blind_player = &mut players[big_blind_player_i as usize];
-    blind_player.wallet -= big_blind;
-    blind_player.current_bet += big_blind;
-    blind_player.state = player::CALLED;
-    names.push(blind_player.name.clone());
-    println!("big blind player current bet: {}", blind_player.current_bet);
-
-
-    lobby.pot += small_blind;
-    lobby.pot += big_blind;
-    lobby.current_max_bet = big_blind;
-
-
-    // Make a copy of the players for debugging
-    let players_tx = players.iter().map(|p| p.tx.clone()).collect::<Vec<_>>();
-    lobby.lobby_wide_send(players_tx, format!("{} has paid the small blind of {}\n{} has paid the big blind of {}", names[0], small_blind, names[1], big_blind)).await;
-}
-
-/// Converts a hand type integer to a readable string description.
-/// 
-/// # Arguments
-/// * `hand_type` - An integer representing the hand type (0-8).
-/// 
-/// # Returns
-/// This function returns a string representation of the hand type.
-fn hand_type_to_string(hand_type: i32) -> String {
-    match hand_type {
-        0 => "High Card".to_string(),
-        1 => "One Pair".to_string(),
-        2 => "Two Pair".to_string(),
-        3 => "Three of a Kind".to_string(),
-        4 => "Straight".to_string(),
-        5 => "Flush".to_string(),
-        6 => "Full House".to_string(),
-        7 => "Four of a Kind".to_string(),
-        8 => "Straight Flush".to_string(),
-        _ => "Unknown Hand".to_string(),
-    }
-}
-
-/// This function is used to handle the game state machine for a five-card poker game.
-/// It manages the different states of the game, including ante, dealing cards, betting rounds, drawing rounds, and showdown.
-/// 
-/// # Arguments
-/// 
-/// * `lobby` - A mutable reference to the `Lobby` struct, which contains the game state and player information.
-/// 
-/// # Returns
-/// 
-/// This function returns a string indicating the result of the game state machine execution.
-/// It also handles the display of game information to all players.
-pub async fn five_card_game_state_machine(server_lobby: Arc<Mutex<Lobby>>, mut player: Player, db: Arc<Database>) -> String {
-    let player_name = player.name.clone();
-    let player_lobby = player.lobby.clone();
-    let lobby_name = player_lobby.lock().await.name.clone();
-    let tx = player.tx.clone();
-    
-    // Update player state through the lobby
-    {
-        let mut lobby = player_lobby.lock().await;
-        lobby.set_player_ready(&player_name, false).await;
-        lobby.update_player_state(&player_name, player::IN_LOBBY).await;
-        player.state = player::IN_LOBBY;
-    }
-    
-    println!("{} has joined lobby: {}", player_name, player_lobby.lock().await.name);
-    player_lobby.lock().await.new_player_join().await;
-
-
-    // Add a delay of one second
-    tokio::time::sleep(tokio::time::Duration::from_millis(500)).await;
-    // update player attribute from db
-    let stats = db.player_stats(&player_name).await;
-    if let Ok(stats) = stats {
-        player.wallet = stats.wallet;
-        player.games_played = stats.games_played;
-        player.games_won = stats.games_won;
-    } else {
-        tx.send(Message::text(r#"{"error": "Failed to retrieve wallet"}"#)).unwrap();
-        // add player to be deleted, then kick to server
-    }
-    
-    loop {
-        match player.state {
-            player::IN_LOBBY => {
-                println!("player {} is in lobby", player_name);
-
-                loop {
-                    let result = {
-                        // Get next message from the player's websocket
-                        let mut rx = player.rx.lock().await;
-                        match rx.next().await {
-                            Some(res) => res,
-                            None => continue,
-                        }
-                    };
-                    
-                    if let Ok(msg) = result {
-                        if let Ok(text) = msg.to_str() {
-                            // Parse the incoming JSON message
-                            let client_msg: JsonResult<ClientMessage> = serde_json::from_str(text);
-                            
-            
-                            match client_msg {
-                                Ok(ClientMessage::Quit) => {
-                                    // QUIT LOBBY - Return to server lobby
-                                    let lobby_status = player_lobby.lock().await.remove_player(player_name.clone()).await;
-                                    if lobby_status == lobby::GAME_LOBBY_EMPTY {
-                                        server_lobby.lock().await.remove_lobby(lobby_name).await;
-                                    } else {
-                                        server_lobby.lock().await.update_lobby_names_status(lobby_name).await;
-                                    }
-                                    server_lobby.lock().await.broadcast_player_count().await;
-                                    player_lobby.lock().await.send_lobby_info().await;
-                                    player_lobby.lock().await.send_player_list().await;
-                                    
-                                    // Send redirect back to server lobby
-                                    tx.send(Message::text(r#"{"message": "Leaving lobby...", "redirect": "server_lobby"}"#)).unwrap();
-                                    return "Normal".to_string();
-                                }
-                                Ok(ClientMessage::Disconnect) => {
-                                    // Player disconnected entirely
-                                    let lobby_status = player_lobby.lock().await.remove_player(player_name.clone()).await;
-                                    if lobby_status == lobby::GAME_LOBBY_EMPTY {
-                                        server_lobby.lock().await.remove_lobby(lobby_name.clone()).await;
-                                    } else {
-                                        server_lobby.lock().await.update_lobby_names_status(lobby_name).await;
-                                    }
-                                    server_lobby.lock().await.broadcast_player_count().await;
-                                    player_lobby.lock().await.send_lobby_info().await;
-                                    player_lobby.lock().await.send_player_list().await;
-            
-                                    server_lobby.lock().await.remove_player(player_name.clone()).await;
-                                    server_lobby.lock().await.broadcast_player_count().await;
-                                    
-                                    // Update player stats from database
-                                    if let Err(e) = db.update_player_stats(&player).await {
-                                        eprintln!("Failed to update player stats: {}", e);
-                                    }
-                                    
-                                    return "Disconnect".to_string();
-                                }
-                                Ok(ClientMessage::ShowLobbyInfo) => {
-                                    player_lobby.lock().await.send_lobby_info().await;
-                                    player_lobby.lock().await.send_player_list().await;
-                                }
-                                Ok(ClientMessage::Ready) => {
-                                        // READY UP - through the lobby
-                                        player_lobby.lock().await.check_ready(player_name.clone()).await;
-                                        player_lobby.lock().await.send_player_list().await;
-                                }
-                                Ok(ClientMessage::ShowStats) => {
-                                    // Get and send player stats
-                                    let stats = db.player_stats(&player_name).await;
-
-                                    if let Ok(stats) = stats {
-                                        player.wallet = stats.wallet;
-                                        player.games_played = stats.games_played;
-                                        player.games_won = stats.games_won;
-                                        player_lobby.lock().await.update_player_reference(&player).await;
-                                        let stats_json = serde_json::json!({
-                                            "stats": {
-                                                "username": player_name,
-                                                "gamesPlayed": stats.games_played,
-                                                "gamesWon": stats.games_won,
-                                                "wallet": stats.wallet
-                                            }
-                                        });
-                                        tx.send(Message::text(stats_json.to_string())).unwrap();
-                                    } else {
-                                        tx.send(Message::text(r#"{"error": "Failed to retrieve stats"}"#)).unwrap();
-                                    }
-                                }
-                                Ok(ClientMessage::StartGame) => {
-                                    // Start the game
-                                    println!("player: {}, received start game", player.name.clone());
-                                    let mut player_lobby_guard = player_lobby.lock().await;
-                                    player_lobby_guard.turns_remaining -= 1;
-                                    println!("turns remaining: {}", player_lobby_guard.turns_remaining);
-                                    if player_lobby_guard.turns_remaining == 0 {
-                                        player_lobby_guard.setup_game().await;
-                                    }
-                                    player.state = player::IN_GAME;
-                                    break;
-                                    
-                                }
-                                _ => {
-                                    continue;
-                                }
-                            }
-                        }
-                    }
-                }
-            }
-            _ => { // player is in game
-                println!("player {} is in game", player_name);
-                let stats = db.player_stats(&player_name).await;
-                if let Ok(stats) = stats {
-                    player.wallet = stats.wallet;
-                    player.games_played = 0;
-                    player.games_won = 0;
-                } else {
-                    tx.send(Message::text(r#"{"error": "Failed to retrieve wallet"}"#)).unwrap();
-                    // add player to be deleted, then kick to server
-                }
-                let mut exit = false;
-                while !exit {
-                    if let Ok(mut lobby_guard) = player_lobby.try_lock(){
-                        if lobby_guard.game_state == lobby::JOINABLE {
-                            drop(lobby_guard);
-                            tokio::time::sleep(tokio::time::Duration::from_millis(250)).await;
-                        } else {
-                            if lobby_guard.current_player_turn == player_name{
-                                match  lobby_guard.game_state {
-                                    lobby::START_OF_ROUND => {
-                                        lobby_guard.game_state = lobby::ANTE;
-                                        
-                                        // Initialize turns counter for tracking player actions
-                                        lobby_guard.turns_remaining = lobby_guard.current_player_count;
-                                        lobby_guard.send_lobby_game_info().await;
-                                    }
-                                    lobby::ANTE => {
-                                        println!("ante round current player: {}", player_name);
-                                        tokio::time::sleep(tokio::time::Duration::from_millis(500)).await;
-                                        tx.send(Message::text(r#"{"message": "Ante Round"}"#)).unwrap();
-                                        println!("ante round message sent to player: {}", player_name);
-                                        if player.wallet > 10 {
-                                            // Deduct ante from player wallet and add to pot
-                                            player.wallet -= 10;
-                                            player.games_played += 1;
-                                            lobby_guard.update_player_reference(&player).await;
-                                            lobby_guard.pot += 10;
-                                        } else {
-                                            // Not enough money, mark as folded
-                                            lobby_guard.update_player_state(&player_name, player::FOLDED).await;
-                                            player.state = player::FOLDED;
-                                        }
-                                        lobby_guard.turns_remaining -= 1;
-                                        {
-                                            let stats_json = serde_json::json!({
-                                                "stats": {
-                                                    "username": player_name,
-                                                    "gamesPlayed": player.games_played,
-                                                    "gamesWon": player.games_won,
-                                                    "wallet": player.wallet
-                                                }
-                                            });
-                                            tx.send(Message::text(stats_json.to_string())).unwrap();
-                                        }
-                                        if lobby_guard.turns_remaining == 0{
-                                            if lobby_guard.check_end_game().await {
-                                                // game over if all or all-but-one players are folded or disconnected
-                                                lobby_guard.game_state = lobby::SHOWDOWN;
-                                            } else {
-                                                // carry on if multiple players are still in the game
-                                                lobby_guard.game_state = lobby::DEAL_CARDS;
-                                            }
-                                            lobby_guard.turns_remaining = lobby_guard.current_player_count;
-                                            lobby_guard.get_next_player(true).await;
-                                            println!("ante round complete");
-                                        } else {
-                                            lobby_guard.get_next_player(false).await;
-                                        }
-                                        lobby_guard.send_lobby_game_info().await;
-                                    }
-                                    lobby::DEAL_CARDS => {
-                                        println!("deal round current player: {}", player_name);
-                                        tx.send(Message::text(r#"{"message": "Dealing Cards....."}"#)).unwrap();
-                                        // Deal 5 cards to each active player
-                                        if player.state != player::FOLDED {
-                                            if player.hand.len() < 5 {
-                                                player.hand.push(lobby_guard.deck.deal());
-                                                lobby_guard.update_player_hand(&player_name, player.clone().hand).await;
-                                            } else {
-                                                lobby_guard.turns_remaining -= 1;
-                                                if lobby_guard.turns_remaining == 0 {
-                                                    if lobby_guard.check_end_game().await {
-                                                        // game over if all or all-but-one players are folded or disconnected
-                                                        lobby_guard.game_state = lobby::SHOWDOWN;
-                                                    } else {
-                                                        // carry on if multiple players are still in the game
-                                                        lobby_guard.game_state = lobby::FIRST_BETTING_ROUND;
-                                                    }
-                                                    lobby_guard.turns_remaining = lobby_guard.current_player_count;
-                                                    lobby_guard.get_next_player(true).await;
-                                                    lobby_guard.send_player_list().await;
-                                                    lobby_guard.send_lobby_game_info().await;
-                                                    println!("all cards dealt, moving to first betting round with player turn: {}", lobby_guard.current_player_turn);
-                                                    continue;
-                                                }
-                                            }
-                                        }
-                                        lobby_guard.get_next_player(false).await;
-                                    }
-                                    lobby::FIRST_BETTING_ROUND | lobby::SECOND_BETTING_ROUND => {
-                                        println!("betting round current player {}", player_name);
-                                        // skip the player if they are folded or all in
-                                        if player.state != player::FOLDED && player.state != player::ALL_IN {
-                                            lobby_guard.send_lobby_game_info().await;
-                                            loop {
-                                                let result = {
-                                                    // Get next message from the player's websocket
-                                                    let mut rx = player.rx.lock().await;
-                                                    match rx.next().await {
-                                                        Some(res) => res,
-                                                        None => continue,
-                                                    }
-                                                };
-    
-                                                if let Ok(msg) = result {
-                                                    if let Ok(text) = msg.to_str() {
-                                                        // Parse the incoming JSON message
-                                                        let client_msg: JsonResult<ClientMessage> = serde_json::from_str(text);
-                                                        match client_msg {
-                                                            Ok(ClientMessage::Disconnect) => {
-                                                                /*
-                                                                Add current player into to-be-rmoved list and keep their player reference active within the players vector
-                                                                
-                                                                
-                                                                 */
-    
-    
-                                                                // // Player disconnected entirely
-                                                                // let lobby_status = player_lobby.lock().await.remove_player(player_name.clone()).await;
-                                                                // if lobby_status == lobby::GAME_LOBBY_EMPTY {
-                                                                //     lobby_guard.remove_lobby(lobby_name.clone()).await;
-                                                                // } else {
-                                                                //     lobby_guard.update_lobby_names_status(lobby_name).await;
-                                                                // }
-                                                                // lobby_guard.broadcast_player_count().await;
-                                                                // lobby_guard.send_lobby_info().await;
-                                                                // lobby_guard.send_player_list().await;
-                                        
-                                                                // lobby_guard.remove_player(player_name.clone()).await;
-                                                                // lobby_guard.broadcast_player_count().await;
-                                                                
-                                                                // // Update player stats from database
-                                                                // if let Err(e) = db.update_player_stats(&player).await {
-                                                                //     eprintln!("Failed to update player stats: {}", e);
-                                                                // }
-                                                                
-                                                                // return "Disconnect".to_string();
-                                                            }
-                                                            _ => {
-                                                                // pass in the players input and validate it (check, call, raise, fold, all in)
-                                                                if let Ok(action) = client_msg {
-                                                                    let (valid_action, reset) = betting_round(&mut player, &mut lobby_guard, action).await;
-                                                                    if valid_action {
-                                                                        println!("valid action");
-                                                                        // update the server lobby player reference with updated clone data
-                                                                        lobby_guard.update_player_reference(&player).await;
-                                                                        if reset {
-                                                                            println!("reseting turns remaining");
-                                                                            // reset the turns_remaining counter if the player raised
-                                                                            lobby_guard.turns_remaining = lobby_guard.current_player_count;
-                                                                        }
-                                                                        break;
-                                                                    }
-                                                                } else {
-                                                                    println!("Invalid client message received BAD, they try again");
-                                                                }
-                                                            }
-                                                        }
-                                                    }
-                                                }
-                                            }
-                                        }
-                                        lobby_guard.turns_remaining -= 1;
-                                        println!("player {} finish turn", player_name);
-                                        if lobby_guard.check_end_game().await {
-                                            lobby_guard.clear_betting().await;
-                                            player.current_bet = 0;
-                                            lobby_guard.game_state = lobby::SHOWDOWN;
-                                        } else {
-                                            if lobby_guard.turns_remaining == 0 {
-                                                if lobby_guard.game_state == lobby::FIRST_BETTING_ROUND {
-                                                    lobby_guard.game_state = lobby::DRAW;
-                                                } else if lobby_guard.game_state == lobby::SECOND_BETTING_ROUND {
-                                                    lobby_guard.game_state = lobby::SHOWDOWN;
-                                                }
-                                                lobby_guard.turns_remaining = lobby_guard.current_player_count;
-                                                lobby_guard.clear_betting().await;
-                                                player.current_bet = 0;
-                                                lobby_guard.get_next_player(true).await;
-                                                println!("betting round finished, next player turn: {}", lobby_guard.current_player_turn);
-                                            } else {
-                                                lobby_guard.get_next_player(false).await;
-                                                println!("next player turn: {}", lobby_guard.current_player_turn);
-                                            }
-                                        }
-                                        lobby_guard.send_lobby_game_info().await;
-                                        lobby_guard.send_player_list().await;
-                                        
-                                    }
-                                    lobby::DRAW => {
-                                        println!("drawing round for player {}", player_name);
-                                        tx.send(Message::text(r#"{"message": "Drawing Round"}"#)).unwrap();
-                                        player.current_bet = 0; // reset attribute from betting round
-                                        
-                                        // Check if current player isn't folded
-                                        if player.state != player::FOLDED {
-                                            // Notify player it's their turn to draw
-                                            let turn_message = serde_json::json!({
-                                                "message": "Your turn to draw cards.",
-                                                "action": "draw",
-                                                "yourTurn": true,
-                                                "gameState": lobby::DRAW
-                                            });
-                                            tx.send(Message::text(turn_message.to_string())).unwrap();
-                                              
-                                            // Send game info with the DRAW_PHASE state to trigger UI
-                                            lobby_guard.send_lobby_game_info().await;
-                                            
-                                            // Wait for player's selection of cards to exchange
-                                            loop {
-                                                let result = {
-                                                    // Get next message from the player's websocket
-                                                    let mut rx = player.rx.lock().await;
-                                                    match rx.next().await {
-                                                        Some(res) => res,
-                                                        None => continue,
-                                                    }
-                                                };
-                                                if let Ok(msg) = result {
-                                                    if let Ok(text) = msg.to_str() {
-                                                        // Parse the incoming JSON message
-                                                        let draw_msg: Result<serde_json::Value, _> = serde_json::from_str(text);
-                                                        
-                                                        if let Ok(draw_data) = draw_msg {
-                                                            // Check if this is a DrawCards action
-                                                            if let Some("DrawCards") = draw_data.get("action").and_then(|a| a.as_str()) {
-                                                                // Get the indices of cards to replace
-                                                                if let Some(indices) = draw_data.get("cardIndices").and_then(|i| i.as_array()) {
-                                                                    let indices: Vec<usize> = indices
-                                                                        .iter()
-                                                                        .filter_map(|idx| idx.as_i64().map(|i| i as usize))
-                                                                        .collect();
-                                                                    
-                                                                    // Get current hand
-                                                                    let mut new_hand = player.hand.clone();
-                                                                    
-                                                                    // Replace selected cards with new ones
-                                                                    for &idx in indices.iter() {
-                                                                        if idx < new_hand.len() {
-                                                                            new_hand[idx] = lobby_guard.deck.deal();
-                                                                        }
-                                                                    }
-                                                                    
-                                                                    // Update player's hand
-                                                                    player.hand = new_hand.clone();
-                                                                    lobby_guard.update_player_hand(&player_name, new_hand).await;
-                                                                    
-                                                                    // Broadcast to other players
-                                                                    let exchanged_count = indices.len();
-                                                                    lobby_guard.broadcast(format!("{} exchanged {} cards.", player_name, exchanged_count)).await;
-                                                                    println!("{} exchanged {} cards.", player_name, exchanged_count);
-                                                                    
-                                                                    // Move to the next player
-                                                                    lobby_guard.turns_remaining -= 1;
-                                                                    if lobby_guard.turns_remaining == 0 {
-                                                                        // All players have completed their draws
-                                                                        lobby_guard.game_state = lobby::SECOND_BETTING_ROUND;
-                                                                        lobby_guard.turns_remaining = lobby_guard.current_player_count;
-                                                                        lobby_guard.get_next_player(true).await;
-                                                                        lobby_guard.send_lobby_game_info().await;
-                                                                        lobby_guard.send_player_list().await;
-                                                                        println!("Drawing round complete, moving to second betting round");
-                                                                    } else {
-                                                                        lobby_guard.get_next_player(false).await;
-                                                                        lobby_guard.send_lobby_game_info().await;
-                                                                        lobby_guard.send_player_list().await;
-                                                                    }
-                                                                    
-                                                                    // Update game info
-                                                                    break;
-                                                                }
-                                                            }
-                                                        }
-                                                    }
-                                                }
-                                            }
-                                        } else {
-                                            // Skip players who are folded or all-in
-                                            lobby_guard.turns_remaining -= 1;
-                                            if lobby_guard.turns_remaining == 0 {
-                                                // lobby_guard.game_state = SECOND_BETTING_ROUND;
-                                                lobby_guard.game_state = SHOWDOWN;
-    
-                                                lobby_guard.turns_remaining = lobby_guard.current_player_count;
-                                                lobby_guard.get_next_player(true).await;
-                                            } else {
-                                                lobby_guard.get_next_player(false).await;
-                                            }
-                                            lobby_guard.send_lobby_game_info().await;
-                                            lobby_guard.send_player_list().await;
-                                        }
-                                    }
-                                    lobby::SHOWDOWN => {
-                                        tx.send(Message::text(r#"{"message": "Showdown Round"}"#)).unwrap();
-                                        lobby_guard.turns_remaining -= 1;
-                                        if lobby_guard.turns_remaining == 0 {
-                                            // First determine winner(s) before creating showdown data
-                                            let winners = lobby_guard.showdown().await;
-                                            let showdown_data;
-                                            {
-                                                // Display all players' hands to everyone
-                                                let players = lobby_guard.players.lock().await;
-                                                
-                                                // Construct data for all active hands
-                                                let mut all_hands_data = Vec::new();
-                                                for player in players.iter() {
-                                                    if player.state != player::FOLDED {
-                                                        // Check if this player is a winner
-                                                        let is_winner = winners.contains(&player.name);
-                                                        
-                                                        let hand_data = serde_json::json!({
-                                                            "playerName": player.name,
-                                                            "hand": player.hand[0..].to_vec(), // Remove hand type from the array sent
-                                                            "winner": is_winner // Set winner flag based on the calculated winners
-                                                        });
-                                                        all_hands_data.push(hand_data);
-                                                    }
-                                                }
-                                                
-                                                // Create a formatted winner message
-                                                let winner_message = if winners.len() > 0 {
-                                                    format!("{} won the pot of ${}", winners.join(", "), lobby_guard.pot)
-                                                } else {
-                                                    "No winners determined".to_string()
-                                                };
-                                                
-                                                // Send all hands data to all players - using proper command format
-                                                showdown_data = serde_json::json!({
-                                                    "command": "showdownHands",
-                                                    "data": {
-                                                        "hands": all_hands_data,
-                                                        "pot": lobby_guard.pot,
-                                                        "winnerMessage": winner_message
-                                                    }
-                                                });
-                                            }
-                                            lobby_guard.broadcast_json(showdown_data.to_string()).await;
-                                            println!("Showdown data sent to all players");
-                                            
-                                            // Wait briefly before ending the round
-                                            tokio::time::sleep(tokio::time::Duration::from_secs(5)).await;
-                                            lobby_guard.game_state = lobby::UPDATE_DB;
-                                            lobby_guard.turns_remaining = lobby_guard.current_player_count;
-                                            lobby_guard.get_next_player(true).await;
-                                        } else {
-                                            // Proceed to next player
-                                            lobby_guard.get_next_player(false).await;
-                                        }
-                                    }
-                                    lobby::UPDATE_DB => {
-                                        // Update player stats and wallets in database
-                                        tx.send(Message::text(r#"{"message": "Game Ended"}"#)).unwrap();
-                                        lobby_guard.turns_remaining -= 1;
-                                        lobby_guard.get_next_player(false).await;
-                                        if lobby_guard.turns_remaining == 0 {
-                                            println!("player {} activating finished_game", player_name);
-                                            lobby_guard.finished_game().await;
-                                            lobby_guard.send_lobby_game_info().await;
-                                            lobby_guard.send_player_list().await;
-                                            println!("finished_game completed");
-                                        }
-                                        player.state = player::IN_LOBBY;
-                                        exit = true;
-                                        drop(lobby_guard);                                }
-                                    _ => {
-                                        panic!("Invalid game state: {}", lobby_guard.game_state);
-                                    }
-                                }
-                            } else {
-                                drop(lobby_guard);
-                            }
-                        }
-                    }
-                    let result = {
-                        // Get next message from the player's websocket
-                        let mut rx = player.rx.lock().await;
-                        match rx.next().await {
-                            Some(res) => res,
-                            None => continue,
-                        }
-                    };
-                    if let Ok(msg) = result {
-                        if let Ok(text) = msg.to_str() {
-                            // Parse the incoming JSON message
-                            let client_msg: JsonResult<ClientMessage> = serde_json::from_str(text);
-                            match client_msg {
-                                Ok(ClientMessage::Disconnect) => {
-                                    // Player disconnected entirely
-                                    {
-                                        let mut lobby_guard = player_lobby.lock().await;
-                                        // Add to the to_be_deleted list
-                                        // Update player state to folded if in a game
-                                        if !lobby_guard.to_be_deleted.contains(&player_name) {
-                                            lobby_guard.to_be_deleted.push(player_name.clone());
-                                        }
-                                        lobby_guard.update_player_state(&player_name, player::FOLDED).await;
-                                        
-                                        // Mark player as disconnected for UI display
-                                        let mut players = lobby_guard.players.lock().await;
-                                        if let Some(p) = players.iter_mut().find(|p| p.name == player_name) {
-                                            p.disconnected = true;
-                                        }
-                                        
-                                        // Notify other players
-                                        let disconnect_msg = serde_json::json!({
-                                            "message": format!("{} has disconnected and folded.", player_name),
-                                            "playerDisconnected": {
-                                                "name": player_name,
-                                                "state": player::FOLDED
-                                            }
-                                        });
-                                        lobby_guard.broadcast_json(disconnect_msg.to_string()).await;
-
-                                        lobby_guard.send_lobby_game_info().await;
-                                        lobby_guard.send_player_list().await;
-                                    }
-
-                                    if let Err(e) = db.update_player_stats(&player).await {
-                                        eprintln!("Failed to update player stats: {}", e);
-                                    }
-
-                                    
-                                    return "Disconnect".to_string();
-                                }
-                                _ => {
-                                    continue;
-                                }
-                            }
-                        }
-                    }
-                }
-            }
-        }
-        
-        // After each state transition, check for spectators
-        // check_for_spectators(lobby_).await;
-    }
-}
-
-/// This function is used to handle the game state machine for a seven-card poker game.
-/// It manages the different states of the game, including dealing cards, betting rounds, and showdown.
-/// 
-/// # Arguments
-/// * `lobby` - A mutable reference to the `Lobby` struct, which contains the game state and player information.
-/// 
-/// # Returns
-/// 
-/// This function does not return a value. It updates the game state and player statistics.
-/// It also handles the display of game information to all players.
-
-pub async fn seven_card_game_state_machine(server_lobby: Arc<Mutex<Lobby>>, mut player: Player, db: Arc<Database>) -> String {
-    let player_name = player.name.clone();
-    let player_lobby = player.lobby.clone();
-    let tx = player.tx.clone();
-    
-    // Update player state through the lobby
-    {
-        let mut lobby = player_lobby.lock().await;
-        lobby.set_player_ready(&player_name, false).await;
-        lobby.update_player_state(&player_name, player::IN_LOBBY).await;
-        player.state = player::IN_LOBBY;
-    }
-    
-    println!("{} has joined lobby: {}", player_name, player_lobby.lock().await.name);
-    player_lobby.lock().await.new_player_join().await;
-    
-    // Add a delay of one second
-    tokio::time::sleep(tokio::time::Duration::from_millis(500)).await;
-    
-    loop {
-        match player.state {
-            player::IN_LOBBY => {
-                loop {
-                    let result = {
-                        // Get next message from the player's websocket
-                        let mut rx = player.rx.lock().await;
-                        match rx.next().await {
-                            Some(res) => res,
-                            None => continue,
-                        }
-                    };
-                    
-                    if let Ok(msg) = result {
-                        if let Ok(text) = msg.to_str() {
-                            // Parse the incoming JSON message
-                            let client_msg: JsonResult<ClientMessage> = serde_json::from_str(text);
-                            
-                            let lobby_name = player_lobby.lock().await.name.clone();
-            
-                            match client_msg {
-                                Ok(ClientMessage::Quit) => {
-                                    // QUIT LOBBY - Return to server lobby
-                                    let lobby_status = player_lobby.lock().await.remove_player(player_name.clone()).await;
-                                    if lobby_status == lobby::GAME_LOBBY_EMPTY {
-                                        server_lobby.lock().await.remove_lobby(lobby_name).await;
-                                    } else {
-                                        server_lobby.lock().await.update_lobby_names_status(lobby_name).await;
-                                    }
-                                    server_lobby.lock().await.broadcast_player_count().await;
-                                    player_lobby.lock().await.send_lobby_info().await;
-                                    player_lobby.lock().await.send_player_list().await;
-                                    
-                                    // Send redirect back to server lobby
-                                    tx.send(Message::text(r#"{"message": "Leaving lobby...", "redirect": "server_lobby"}"#)).unwrap();
-                                    return "Normal".to_string();
-                                }
-                                Ok(ClientMessage::Disconnect) => {
-                                    // Player disconnected entirely
-                                    let lobby_status = player_lobby.lock().await.remove_player(player_name.clone()).await;
-                                    if lobby_status == lobby::GAME_LOBBY_EMPTY {
-                                        server_lobby.lock().await.remove_lobby(lobby_name.clone()).await;
-                                    } else {
-                                        server_lobby.lock().await.update_lobby_names_status(lobby_name).await;
-                                    }
-                                    server_lobby.lock().await.broadcast_player_count().await;
-                                    player_lobby.lock().await.send_lobby_info().await;
-                                    player_lobby.lock().await.send_player_list().await;
-            
-                                    server_lobby.lock().await.remove_player(player_name.clone()).await;
-                                    server_lobby.lock().await.broadcast_player_count().await;
-                                    
-                                    // Update player stats from database
-                                    if let Err(e) = db.update_player_stats(&player).await {
-                                        eprintln!("Failed to update player stats: {}", e);
-                                    }
-                                    
-                                    return "Disconnect".to_string();
-                                }
-                                Ok(ClientMessage::ShowLobbyInfo) => {
-                                    player_lobby.lock().await.send_lobby_info().await;
-                                    player_lobby.lock().await.send_player_list().await;
-                                }
-                                Ok(ClientMessage::Ready) => {
-                                    // READY UP - through the lobby
-                                    player_lobby.lock().await.check_ready(player_name.clone()).await;
-                                    player_lobby.lock().await.send_player_list().await;
-                                }
-                                Ok(ClientMessage::ShowStats) => {
-                                    // Get and send player stats
-                                    let stats = db.player_stats(&player_name).await;
-                                    if let Ok(stats) = stats {
-                                        let stats_json = serde_json::json!({
-                                            "stats": {
-                                                "username": player_name,
-                                                "gamesPlayed": stats.games_played,
-                                                "gamesWon": stats.games_won,
-                                                "wallet": stats.wallet
-                                            }
-                                        });
-                                        tx.send(Message::text(stats_json.to_string())).unwrap();
-                                    } else {
-                                        tx.send(Message::text(r#"{"error": "Failed to retrieve stats"}"#)).unwrap();
-                                    }
-                                }
-                                Ok(ClientMessage::StartGame) => {
-                                    // Start the game
-                                    println!("player: {}, received start game", player.name.clone());
-                                    let mut started = false;
-                                    while !started {
-                                        if let Ok(mut player_lobby_guard) = player_lobby.try_lock() {
-                                            player_lobby_guard.turns_remaining -= 1;
-                                            println!("turns remaining: {}", player_lobby_guard.turns_remaining);
-                                            if player_lobby_guard.turns_remaining == 0 {
-                                                player_lobby_guard.setup_game().await;
-                                            }
-                                            player_lobby_guard.update_player_state(&player_name, player::IN_GAME).await;
-                                            player.state = player::IN_GAME;
-                                            started = true;
-                                        }
-                                    }
-                                    tokio::time::sleep(tokio::time::Duration::from_millis(1000)).await;
-                                    break;
-                                }
-                                _ => {
-                                    // Unsupported action in lobby: disregard
-                                    if let Ok(player_lobby_guard) = player_lobby.try_lock() {
-                                        if player_lobby_guard.game_state != JOINABLE{
-                                            break;
-                                        }
-                                    } else {
-                                        continue;
-                                    }
-                                }
-                            }
-                        }
-                    }
-                }
-            }
-            _ => { // player is in game
-                // Load player stats from database for wallet
-                let stats = db.player_stats(&player_name).await;
-                if let Ok(stats) = stats {
-                    player.wallet = stats.wallet;
-                    player.games_played = 0;
-                    player.games_won = 0;
-                } else {
-                    tx.send(Message::text(r#"{"error": "Failed to retrieve wallet"}"#)).unwrap();
-                }
-                                
-                loop {
-                    if let Ok(mut lobby_guard) = player_lobby.try_lock() {
-                        if lobby_guard.current_player_turn == player_name {
-                            match lobby_guard.game_state {
-                                JOINABLE => {
-                                    continue;
-                                }
-                                START_OF_ROUND => {
-                                    lobby_guard.first_betting_player = (lobby_guard.first_betting_player + 1) % lobby_guard.current_player_count;
-                                    lobby_guard.game_state = DEAL_CARDS;
-                                    lobby_guard.deck.shuffle(); // Shuffle the deck at the start of the round
-                                    // Initialize turns counter for tracking player actions
-                                    lobby_guard.turns_remaining = lobby_guard.current_player_count;
-                                    lobby_guard.send_lobby_game_info().await;
-                                }
-                                DEAL_CARDS => {
-                                    // Seven-card stud dealing logic
-                                    println!("DEALING CARDS to player {}", player.name.clone());
-                                    if player.state != player::FOLDED {
-                                        // Deal cards according to the rules of Seven Card Stud
-                                        if lobby_guard.deal_card_counter == 0 {
-                                            // check if the player has money to play. if they do not, skip them and player state = folded
-                                            if player.wallet == 0 {
-                                                player.state = player::FOLDED;
-                                                lobby_guard.update_player_state(&player_name, player.state).await;
-                                                continue;
-                                            }
-                                            // First dealing round: 2 down, 1 up
-                                            // Deal first two cards face down
-                                            for _ in 0..2 {
-                                                let card = lobby_guard.deck.deal();
-                                                player.hand.push(card + 53); // +53 indicates face down
-                                            }
-                                            // Deal third card face up
-                                            player.hand.push(lobby_guard.deck.deal());
-
-                                            // they are dealt cards, they played a game
-                                            player.games_played += 1;
-                                            lobby_guard.update_player_reference(&player).await;
-                                        }
-                                        else if lobby_guard.deal_card_counter >= 1 && lobby_guard.deal_card_counter < 4 {
-                                            // Deal one face-up card
-                                            player.hand.push(lobby_guard.deck.deal());
-                                        } else if lobby_guard.deal_card_counter == 4 {
-                                            // Deal the final card face down
-                                            let card = lobby_guard.deck.deal();
-                                            player.hand.push(card + 53); // +53 indicates face down
-                                        }
-                                        lobby_guard.update_player_hand(&player_name, player.clone().hand).await;
-                                    }
-                                    lobby_guard.turns_remaining -= 1;
-                                    if lobby_guard.turns_remaining == 0 {
-                                        /*
-                                            calculate the player with best hand of face up cards
-                                            and update to the next current player
-                                        */
-                                        if lobby_guard.deal_card_counter == 0 {
-                                            lobby_guard.game_state = BRING_IN;
-                                            // If this player has the lowest up card, they pay bring-in
-                                            let mut lowest_up_card = 14;                                    
-                                            let mut lowest_up_card_player_idx = -1;
-                                            {
-                                                let players = lobby_guard.players.lock().await;
-                                                for (i, p) in players.iter().enumerate() {
-                                                    if p.state != player::FOLDED && p.hand.len() >= 3 {
-                                                        let card_value = if p.hand[2] % 13 == 0 { 13 } else { p.hand[2] % 13 }; // Treat Ace as the highest card
-                                                        if card_value < lowest_up_card {
-                                                            lowest_up_card = card_value;
-                                                            lowest_up_card_player_idx = i as i32;
-                                                        }
-                                                    }
-                                                }
-                                            }
-                                            let player_name = lobby_guard.players.lock().await[lowest_up_card_player_idx as usize].name.clone();
-                                            lobby_guard.current_player_turn = player_name;
-                                            lobby_guard.current_player_index = lowest_up_card_player_idx;
-                                        }
-                                        else if lobby_guard.deal_card_counter < 4 {
-                                            lobby_guard.game_state = BETTING_ROUND;
-                                            let mut best_p_index ;
-                                            {
-                                                let players = lobby_guard.players.lock().await;
-                                                let mut best_hand = (-1, -1, -1, -1, -1, -1); // Initialize best hand tuple
-                                                let mut best_player_index = -1;
-                                                
-                                                for (i, p) in players.iter().enumerate() {
-                                                    if (p.state != player::FOLDED && p.state != player::ALL_IN) && p.hand.len() >= 3 {
-                                                        let face_up_cards: Vec<i32> = p.hand.iter()
-                                                            .skip(2) // Skip the first two face-down cards
-                                                            .filter(|&&card| card <= 52) // Only include face-up cards
-                                                            .map(|&card| card) // Keep original card values
-                                                            .collect();
-                                                        println!("{} cards {:?}", p.name, p.hand);
-                                                        println!("{} face up cards {:?}", p.name, face_up_cards);
-                                                        let hand_type = get_hand_type(&face_up_cards); // Use only the face-up cards
-                                                        println!("{} hand type: {:?}", p.name, hand_type);
-                                                        if hand_type > best_hand {
-                                                            best_hand = hand_type;
-                                                            best_player_index = i as i32;
-                                                            println!("player index with best hand {}", best_player_index)
-                                                        }
-                                                    }
-                                                    else {best_player_index = 0;}
-                                                    
-                                                }
-                                                // drop(players);
-                                                // if best_player_index != -1 {
-                                                //     lobby_guard.current_player_index = best_player_index;
-                                                // } else {
-                                                //     lobby_guard.current_player_index = lobby_guard.current_player_index; // Default to current player if no valid hands found
-                                                // }
-                                                best_p_index = best_player_index;
-                                            }
-                                            lobby_guard.current_player_index = best_p_index;
-                                            let player_name = lobby_guard.players.lock().await[best_p_index as usize].name.clone();
-                                            println!("player name of best current hand {}", player_name);
-                                            lobby_guard.current_player_turn = player_name;
-                                        } 
-                                        else {
-                                            lobby_guard.game_state = BETTING_ROUND;
-                                            // order is preserved in the last betting round since last card is face down, we already know who had the strongest hand
-                                            lobby_guard.get_next_player(false).await;
-                                        }
-                                        lobby_guard.deal_card_counter += 1;
-                                        lobby_guard.turns_remaining = lobby_guard.current_player_count;
-                                        lobby_guard.send_player_list().await;
-                                        lobby_guard.send_lobby_game_info().await;
-                                    } else {
-                                        lobby_guard.get_next_player(false).await;
-                                        lobby_guard.send_player_list().await;
-                                        lobby_guard.send_lobby_game_info().await;
-                                    }
-                                }
-                                BRING_IN => {
-                                    lobby_guard.broadcast("Bring In stage".to_string()).await;
-                                    
-                                    let bring_in_amount = 15; // Standard bring-in amount
-                                    player.wallet -= bring_in_amount;
-                                    player.current_bet += bring_in_amount;
-                                    player.state = player::CALLED;
-                                    lobby_guard.pot += bring_in_amount;
-                                    lobby_guard.current_max_bet = bring_in_amount;
-                                    
-                                    // Update the player in the lobby
-                                    lobby_guard.players.lock().await[lobby_guard.current_player_index as usize].wallet = player.wallet;
-                                    lobby_guard.players.lock().await[lobby_guard.current_player_index as usize].current_bet = player.current_bet;
-                                    lobby_guard.players.lock().await[lobby_guard.current_player_index as usize].state = player.state;
-                                    
-                                    // Broadcast the bring-in action
-                                    lobby_guard.broadcast(format!("{} has the lowest up card and pays the bring-in of {}", player_name, bring_in_amount)).await;
-                                    
-                                    // Set up for the betting round
-                                    lobby_guard.game_state = BETTING_ROUND;
-                                    lobby_guard.turns_remaining = lobby_guard.current_player_count - 1; // -1 because bring-in player already acted
-                                    
-                                    // Move to next player BEFORE sending game info (this is the key fix)
-                                    lobby_guard.get_next_player(false).await; // Use true to ensure we move to the next valid player
-                                    
-                                    // Now send game info with the new player turn already set
-                                    lobby_guard.send_lobby_game_info().await;
-                                    lobby_guard.send_player_list().await;
-                                }
-                                lobby::BETTING_ROUND => {
-                                    println!("betting round current player {}", player_name);
-                                    tx.send(Message::text(r#"{"message": "Betting Round"}"#)).unwrap();
-                                    // skip the player if they are folded or all in
-                                    if player.state != player::FOLDED && player.state != player::ALL_IN {
-                                        loop {
-                                            let result = {
-                                                // Get next message from the player's websocket
-                                                let mut rx = player.rx.lock().await;
-                                                match rx.next().await {
-                                                    Some(res) => res,
-                                                    None => continue,
-                                                }
-                                            };
-
-                                            if let Ok(msg) = result {
-                                                if let Ok(text) = msg.to_str() {
-                                                    // Parse the incoming JSON message
-                                                    let client_msg: JsonResult<ClientMessage> = serde_json::from_str(text);
-                                                    match client_msg {
-                                                        Ok(ClientMessage::Disconnect) => {
-                                                            /*
-                                                            Add current player into to-be-rmoved list and keep their player reference active within the players vector
-                                                            
-                                                            
-                                                             */
-                                                        }
-                                                        _ => {
-                                                            // pass in the players input and validate it (check, call, raise, fold, all in)
-                                                            if let Ok(action) = client_msg {
-                                                                let (valid_action, reset) = betting_round(&mut player, &mut lobby_guard, action).await;
-                                                                if valid_action {
-                                                                    println!("valid action");
-                                                                    // update the server lobby player reference with updated clone data
-                                                                    lobby_guard.update_player_reference(&player).await;
-                                                                    if reset {
-                                                                        println!("reseting turns remaining");
-                                                                        // reset the turns_remaining counter if the player raised
-                                                                        lobby_guard.turns_remaining = lobby_guard.current_player_count;
-                                                                    }
-                                                                    break;
-                                                                }
-                                                            } else {
-                                                                println!("Invalid client message received BAD, they try again");
-                                                            }
-                                                        }
-                                                    }
-                                                }
-                                            }
-                                        }
-                                    }
-                                    lobby_guard.turns_remaining -= 1;
-                                    println!("player {} finish turn", player_name);
-                                    if lobby_guard.check_end_game().await {
-                                        lobby_guard.clear_betting().await;
-                                        lobby_guard.game_state = lobby::SHOWDOWN;
-                                    } else {
-                                        if lobby_guard.turns_remaining == 0 {
-                                            if lobby_guard.betting_round_counter < 4 {
-                                                println!("moving to dealing another card");
-                                                lobby_guard.game_state = lobby::DEAL_CARDS;
-                                            } else if lobby_guard.betting_round_counter == 4 {
-                                                lobby_guard.game_state = lobby::SHOWDOWN;
-                                                break;
-                                            }
-                                            lobby_guard.betting_round_counter += 1;
-                                            // broadcast the betting round count
-                                            println!("Betting round {}", lobby_guard.betting_round_counter);
-                                            lobby_guard.turns_remaining = lobby_guard.current_player_count;
-                                            lobby_guard.clear_betting().await;
-                                            lobby_guard.get_next_player(false).await;
-                                            println!("betting round finished, next player turn: {}", lobby_guard.current_player_turn);
-                                        } else {
-                                            lobby_guard.get_next_player(false).await;
-                                            println!("next player turn: {}", lobby_guard.current_player_turn);
-                                        }
-                                    }
-                                    lobby_guard.send_lobby_game_info().await;
-                                    lobby_guard.send_player_list().await;
-                                    
-                                }
-                                SHOWDOWN => {
-                                    lobby_guard.broadcast("------Showdown Round!------".to_string()).await;
-                                    
-                                    // Reveal all face-down cards
-                                    get_rid_of_x(&lobby_guard).await;
-                                    lobby_guard.send_player_list().await;
-
-                                    // create a copy of players hands
-                                    let mut player_hands_copy = Vec::new();
-                                    for player in lobby_guard.players.lock().await.iter() {
-                                        if player.state != player::FOLDED{
-                                            let mut hand = player.hand.clone();
-                                            // Remove face-down cards (53) from the hand
-                                            hand.retain(|&card| card <= 52);
-                                            player_hands_copy.push(hand);
-                                        }
-                                    }
-                                    // Find best 5-card hand from 7 cards
-                                    update_players_hand(&lobby_guard).await;
-                                    
-                                    // Determine winner(s) and award pot
-                                    lobby_guard.showdown().await;
-                                    
-                                    // reasign hands so ui doesnt ruin everything
-                                    {
-                                        let mut players = lobby_guard.players.lock().await;
-                                        let mut hand_iter = player_hands_copy.iter();
-                                        for player in players.iter_mut() {
-                                            if player.state != player::FOLDED {
-                                                if let Some(hand) = hand_iter.next() {
-                                                    player.hand = hand.clone();
-                                                }
-                                            }
-                                        }
-                                    }
-
-                                    // Wait briefly before ending the round
-                                    tokio::time::sleep(tokio::time::Duration::from_secs(5)).await;
-                                    
-                                    lobby_guard.game_state = UPDATE_DB;
-                                }
-                                UPDATE_DB => {
-                                    lobby_guard.update_db().await;
-                                    lobby_guard.send_lobby_game_info().await;
-                                    // lobby_guard.send_player_list().await;
-                                    // Update player stats and wallets in database
-                                    let player_states = lobby_guard.get_player_names_and_status().await;
-                                    for (player_name, _) in player_states {
-                                        // Reset player ready status
-                                        lobby_guard.set_player_ready(&player_name, false).await;
-                                        // Reset player state to IN_LOBBY
-                                        lobby_guard.update_player_state(&player_name, player::IN_LOBBY).await;
-                                    }
-                                    
-                                    // Reset game variables
-                                    lobby_guard.pot = 0;
-                                    lobby_guard.current_max_bet = 0;
-                                    lobby_guard.betting_round_counter = 0;
-                                    lobby_guard.deal_card_counter = 0;
-                                    
-                                    // Send game end notification to all clients
-                                    let end_game_msg = serde_json::json!({
-                                        "gameEnd": true,
-                                        "message": "Game has ended. All players need to ready up to start a new game."
-                                    });
-                                    lobby_guard.broadcast(end_game_msg.to_string()).await;
-                                    
-                                    // Reset game state back to JOINABLE
-                                    lobby_guard.game_state = lobby::JOINABLE;
-                                    lobby_guard.send_lobby_game_info().await;
-                                    lobby_guard.send_player_list().await;
-                                    println!("Game ended, lobby reset to JOINABLE state");
-                                    break;
-                                }
-                                _ => {
-                                    panic!("Invalid game state: {}", lobby_guard.game_state);
-                                }
-                            }
-                        } else {
-                            drop(lobby_guard);
-                        }
-                    }
-                    
-                    // Handle incoming messages when it's not player's turn
-                    let result = {
-                        let mut rx = player.rx.lock().await;
-                        match rx.next().await {
-                            Some(res) => res,
-                            None => continue,
-                        }
-                    };
-                    
-                    if let Ok(msg) = result {
-                        if let Ok(text) = msg.to_str() {
-                            let client_msg: JsonResult<ClientMessage> = serde_json::from_str(text);
-                            match client_msg {
-                                Ok(ClientMessage::Disconnect) => {
-                                    // Handle player disconnection
-                                    let lobby_name = player_lobby.lock().await.name.clone();
-                                    let lobby_status = player_lobby.lock().await.remove_player(player_name.clone()).await;
-                                    if lobby_status == lobby::GAME_LOBBY_EMPTY {
-                                        server_lobby.lock().await.remove_lobby(lobby_name.clone()).await;
-                                    } else {
-                                        server_lobby.lock().await.update_lobby_names_status(lobby_name).await;
-                                    }
-                                    server_lobby.lock().await.broadcast_player_count().await;
-                                    player_lobby.lock().await.send_lobby_info().await;
-                                    player_lobby.lock().await.send_player_list().await;
-            
-                                    server_lobby.lock().await.remove_player(player_name.clone()).await;
-                                    server_lobby.lock().await.broadcast_player_count().await;
-                                    
-                                    // Update player stats from database
-                                    if let Err(e) = db.update_player_stats(&player).await {
-                                        eprintln!("Failed to update player stats: {}", e);
-                                    }
-                                    
-                                    return "Disconnect".to_string();
-                                }
-                                _ => {
-                                    continue;
-                                }
-                            }
-                        }
-                    }
-                }
-            }
-        }
-    }
-}
-
-/// This function is used to handle the game state machine for a Texas Hold'em poker game.
-/// It manages the different states of the game, including blinds, dealing cards, betting rounds, and showdown.
-/// 
-/// # Arguments
-/// * `lobby` - A mutable reference to the `Lobby` struct, which contains the game state and player information.
-/// 
-/// # Returns
-/// 
-/// This function does not return a value. It updates the game state and player statistics.
-/// It also handles the display of game information to all players.
-pub async fn texas_holdem_game_state_machine(server_lobby: Arc<Mutex<Lobby>>, mut player: Player, db: Arc<Database>) -> String {
-    let player_name = player.name.clone();
-    let player_lobby = player.lobby.clone();
-    let tx = player.tx.clone();
-    
-    // Update player state through the lobby
-    {
-        let mut lobby = player_lobby.lock().await;
-        lobby.set_player_ready(&player_name, false).await;
-        lobby.update_player_state(&player_name, player::IN_LOBBY).await;
-        player.state = player::IN_LOBBY;
-    }
-    
-    println!("{} has joined lobby: {}", player_name, player_lobby.lock().await.name);
-    player_lobby.lock().await.new_player_join().await;
-
-    // Add a delay of one second
-    tokio::time::sleep(tokio::time::Duration::from_millis(500)).await;
-    
-    loop {
-        match player.state {
-            player::IN_LOBBY => {
-                loop {
-                    let result = {
-                        // Get next message from the player's websocket
-                        let mut rx = player.rx.lock().await;
-                        match rx.next().await {
-                            Some(res) => res,
-                            None => continue,
-                        }
-                    };
-                    
-                    if let Ok(msg) = result {
-                        if let Ok(text) = msg.to_str() {
-                            // Parse the incoming JSON message
-                            let client_msg: JsonResult<ClientMessage> = serde_json::from_str(text);
-                            
-                            let lobby_name = player_lobby.lock().await.name.clone();
-            
-                            match client_msg {
-                                Ok(ClientMessage::Quit) => {
-                                    // QUIT LOBBY - Return to server lobby
-                                    let lobby_status = player_lobby.lock().await.remove_player(player_name.clone()).await;
-                                    if lobby_status == lobby::GAME_LOBBY_EMPTY {
-                                        server_lobby.lock().await.remove_lobby(lobby_name).await;
-                                    } else {
-                                        server_lobby.lock().await.update_lobby_names_status(lobby_name).await;
-                                    }
-                                    server_lobby.lock().await.broadcast_player_count().await;
-                                    player_lobby.lock().await.send_lobby_info().await;
-                                    player_lobby.lock().await.send_player_list().await;
-                                    
-                                    // Send redirect back to server lobby
-                                    tx.send(Message::text(r#"{"message": "Leaving lobby...", "redirect": "server_lobby"}"#)).unwrap();
-                                    return "Normal".to_string();
-                                }
-                                Ok(ClientMessage::Disconnect) => {
-                                    // Player disconnected entirely
-                                    let lobby_status = player_lobby.lock().await.remove_player(player_name.clone()).await;
-                                    if lobby_status == lobby::GAME_LOBBY_EMPTY {
-                                        server_lobby.lock().await.remove_lobby(lobby_name.clone()).await;
-                                    } else {
-                                        server_lobby.lock().await.update_lobby_names_status(lobby_name).await;
-                                    }
-                                    server_lobby.lock().await.broadcast_player_count().await;
-                                    player_lobby.lock().await.send_lobby_info().await;
-                                    player_lobby.lock().await.send_player_list().await;
-            
-                                    server_lobby.lock().await.remove_player(player_name.clone()).await;
-                                    server_lobby.lock().await.broadcast_player_count().await;
-                                    
-                                    // Update player stats from database
-                                    if let Err(e) = db.update_player_stats(&player).await {
-                                        eprintln!("Failed to update player stats: {}", e);
-                                    }
-                                    
-                                    return "Disconnect".to_string();
-                                }
-                                Ok(ClientMessage::ShowLobbyInfo) => {
-                                    player_lobby.lock().await.send_lobby_info().await;
-                                    player_lobby.lock().await.send_player_list().await;
-                                }
-                                Ok(ClientMessage::Ready) => {
-                                    // READY UP - through the lobby
-                                    player_lobby.lock().await.check_ready(player_name.clone()).await;
-                                    player_lobby.lock().await.send_player_list().await;
-                                }
-                                Ok(ClientMessage::ShowStats) => {
-                                    // Get and send player stats
-                                    let stats = db.player_stats(&player_name).await;
-                                    if let Ok(stats) = stats {
-                                        let stats_json = serde_json::json!({
-                                            "stats": {
-                                                "username": player_name,
-                                                "gamesPlayed": stats.games_played,
-                                                "gamesWon": stats.games_won,
-                                                "wallet": stats.wallet
-                                            }
-                                        });
-                                        tx.send(Message::text(stats_json.to_string())).unwrap();
-                                    } else {
-                                        tx.send(Message::text(r#"{"error": "Failed to retrieve stats"}"#)).unwrap();
-                                    }
-                                }
-                                Ok(ClientMessage::StartGame) => {
-                                    // Start the game
-                                    println!("player: {}, received start game", player.name.clone());
-                                    let mut started = false;
-                                    while !started {
-                                        if let Ok(mut player_lobby_guard) = player_lobby.try_lock() {
-                                            // Check if enough players are ready to start
-                                            let player_states = player_lobby_guard.get_player_names_and_status().await;
-                                            let ready_players = player_states.iter().filter(|(_, ready)| *ready).count();
-                                            
-                                            // If more than 1 player is ready, start the game immediately
-                                            if ready_players >= 2 {
-                                                player_lobby_guard.setup_game().await;
-                                                
-                                                // Update all ready players to IN_GAME state
-                                                for (player_name, ready) in player_states {
-                                                    if ready {
-                                                        player_lobby_guard.update_player_state(&player_name, player::IN_GAME).await;
-                                                    }
-                                                }
-                                                
-                                                player.state = player::IN_GAME;
-                                                started = true;
-                                            } else {
-                                                // Not enough ready players yet
-                                                tx.send(Message::text(r#"{"message": "Need at least 2 ready players to start the game"}"#)).unwrap();
-                                                break;
-                                            }
-                                        }
-                                    }
-                                    tokio::time::sleep(tokio::time::Duration::from_millis(1000)).await;
-                                    break;
-                                }
-                                _ => {
-                                    // Unsupported action in lobby: disregard
-                                    if let Ok(player_lobby_guard) = player_lobby.try_lock() {
-                                        if player_lobby_guard.game_state != JOINABLE{
-                                            break;
-                                        }
-                                    } else {
-                                        continue;
-                                    }
-                                }
-                            }
-                        }
-                    }
-                }
-            }
-            _ => { // player is in game
-                let stats = db.player_stats(&player_name).await;
-                if let Ok(stats) = stats {
-                    player.wallet = stats.wallet;
-                    player.games_played = 0;
-                    player.games_won = 0;
-                } else {
-                    tx.send(Message::text(r#"{"error": "Failed to retrieve wallet"}"#)).unwrap();
-                }
-                
-                let mut betting_round_count = 1;
-                let mut deal_card_counter = 1;
-                
-                loop {
-                    if let Ok(mut lobby_guard) = player_lobby.try_lock() {
-                        if lobby_guard.current_player_turn == player_name {
-                            match lobby_guard.game_state {
-                                lobby::JOINABLE => {
-                                    continue;
-                                }
-                                lobby::START_OF_ROUND => {
-                                    // Increment games_played for ALL players at the start of a round
-                                    {
-                                        let mut players = lobby_guard.players.lock().await;
-                                        for p in players.iter_mut() {
-                                            // Only increment for active players (not folded/disconnected)
-                                            if p.state != player::FOLDED {
-                                                p.games_played += 1;
-                                                println!("Incrementing games_played for player {}: now {}", p.name, p.games_played);
-                                            }
-                                        }
-                                    }
-                                    
-                                    lobby_guard.game_state = lobby::SMALL_AND_BIG_BLIND;
-                                    
-                                    // Initialize turns counter for tracking player actions
-                                    lobby_guard.turns_remaining = lobby_guard.current_player_count;
-                                    lobby_guard.send_lobby_game_info().await;
-                                }
-                                lobby::SMALL_AND_BIG_BLIND => {
-                                    tokio::time::sleep(tokio::time::Duration::from_millis(500)).await;
-                                    lobby_guard.broadcast("Adding Small and Big Blind".to_string()).await;
-                                    
-                                    // Implement blinds logic directly in the state machine instead of calling the function
-                                    let big_blind = 10;
-                                    let small_blind = 5;
-                                    let mut names: Vec<String> = Vec::new();
-                                    
-                                    // Calculate small blind and big blind player indices
-                                    let small_blind_player_i = (lobby_guard.first_betting_player + 1) % lobby_guard.current_player_count;
-                                    let big_blind_player_i = (lobby_guard.first_betting_player + 2) % lobby_guard.current_player_count;
-                                    
-                                    // Apply blinds
-                                    let players_tx;
-                                    {
-                                        let mut players = lobby_guard.players.lock().await;
-                                        
-                                        // Small blind
-                                        let small_blind_player = &mut players[small_blind_player_i as usize];
-                                        small_blind_player.wallet -= small_blind;
-                                        small_blind_player.current_bet = small_blind; // Set directly instead of adding
-                                        small_blind_player.state = player::CALLED;
-                                        names.push(small_blind_player.name.clone());
-                                        println!("Small blind player ({}) current bet: {}", small_blind_player.name, small_blind_player.current_bet);
-                                        
-                                        // Big blind
-                                        let big_blind_player = &mut players[big_blind_player_i as usize];
-                                        big_blind_player.wallet -= big_blind;
-                                        big_blind_player.current_bet = big_blind; // Set directly instead of adding
-                                        big_blind_player.state = player::CALLED;
-                                        names.push(big_blind_player.name.clone());
-                                        println!("Big blind player ({}) current bet: {}", big_blind_player.name, big_blind_player.current_bet);
-                                        
-                                        // Get player transactions before releasing the lock
-                                        players_tx = players.iter().map(|p| p.tx.clone()).collect::<Vec<_>>();
-                                    }
-                                    
-                                    // Update pot and max bet after players lock is dropped
-                                    lobby_guard.pot += small_blind + big_blind;
-                                    lobby_guard.current_max_bet = big_blind;
-                                    
-                                    // Send message to players
-                                    lobby_guard.lobby_wide_send(players_tx, format!("{} has paid the small blind of {}\n{} has paid the big blind of {}", 
-                                        names[0], small_blind, names[1], big_blind)).await;
-                                    
-                                    // Debug current bets before state change
-                                    {
-                                        let players = lobby_guard.players.lock().await;
-                                        for player in players.iter() {
-                                            println!("Before DEAL_CARDS - Player {} bet: {}", player.name, player.current_bet);
-                                        }
-                                    }
-                                    
-                                    // Update the first betting player to be after the big blind
-                                    lobby_guard.first_betting_player = (lobby_guard.first_betting_player + 3) % lobby_guard.current_player_count;
-                                    lobby_guard.get_next_player(true).await;
-                                    
-                                    // Transition to DEAL_CARDS state
-                                    lobby_guard.game_state = lobby::DEAL_CARDS;
-                                    
-                                    // Send updated game information without resetting bets
-                                    lobby_guard.send_lobby_game_info().await;
-                                    lobby_guard.send_player_list().await;
-                                    
-                                    // Debug current bets after state change
-                                    {
-                                        let players = lobby_guard.players.lock().await;
-                                        for player in players.iter() {
-                                            println!("After DEAL_CARDS - Player {} bet: {}", player.name, player.current_bet);
-                                        }
-                                    }
-                                }
-                                lobby::DEAL_CARDS => {
-                                    // If player doesn't have enough money to play then fold them
-                                    if player.wallet < 10 {
-                                        player.state = player::FOLDED;
-                                        player_lobby.lock().await.update_player_state(&player_name, player::FOLDED).await;
-                                        tx.send(Message::text(r#"{"message": "You have been folded due to insufficient funds"}"#)).unwrap();
-                                        continue;
-                                    }
-                                    //print deal card counter
-                                    println!("deal card counter {}", deal_card_counter);
-                                    if deal_card_counter == 1 {
-                                        // Pre-flop: Deal 2 hole cards to each player
-                                        lobby_guard.broadcast("Dealing hole cards...".to_string()).await;
-                                        lobby_guard.deck.shuffle();
-                                        deal_cards_texas(&mut lobby_guard, deal_card_counter).await;
-                                        deal_card_counter += 1;
-                                        
-                                        // Move to first betting round (pre-flop)
-                                        lobby_guard.game_state = BETTING_ROUND;
-                                        lobby_guard.turns_remaining = lobby_guard.current_player_count;
-                                        lobby_guard.send_player_list().await; // Add this line to send cards to clients
-                                        lobby_guard.send_lobby_game_info().await;
-                                    } else if deal_card_counter == 2 {
-                                        // Flop: Deal 3 community cards
-                                        lobby_guard.broadcast("Dealing the flop...".to_string()).await;
-                                        deal_cards_texas(&mut lobby_guard, deal_card_counter).await;
-                                        deal_card_counter += 1;
-                                        
-                                        // Reset betting for flop betting round
-                                        lobby_guard.reset_current_bets().await;
-                                        lobby_guard.game_state = BETTING_ROUND;
-                                        lobby_guard.turns_remaining = lobby_guard.current_player_count;
-                                        lobby_guard.send_lobby_game_info().await;
-                                    } else if deal_card_counter == 3 {
-                                        // Turn: Deal 1 community card
-                                        lobby_guard.broadcast("Dealing the turn...".to_string()).await;
-                                        deal_cards_texas(&mut lobby_guard, deal_card_counter).await;
-                                        deal_card_counter += 1;
-                                        
-                                        // Reset betting for turn betting round
-                                        lobby_guard.reset_current_bets().await;
-                                        lobby_guard.game_state = BETTING_ROUND;
-                                        lobby_guard.turns_remaining = lobby_guard.current_player_count;
-                                        lobby_guard.send_lobby_game_info().await;
-                                    } else if deal_card_counter == 4 {
-                                        // River: Deal last community card
-                                        lobby_guard.broadcast("Dealing the river...".to_string()).await;
-                                        deal_cards_texas(&mut lobby_guard, deal_card_counter).await;
-                                        deal_card_counter += 1;
-                                        
-                                        // Reset betting for river betting round
-                                        lobby_guard.reset_current_bets().await;
-                                        lobby_guard.game_state = BETTING_ROUND;
-                                        lobby_guard.turns_remaining = lobby_guard.current_player_count;
-                                        lobby_guard.send_lobby_game_info().await;
-                                    }else if deal_card_counter == 5 {
-                                        // After the river, go to showdown
-                                        lobby_guard.game_state = SHOWDOWN;
-                                        lobby_guard.send_lobby_game_info().await;
-                                    }
-                                }
-                                lobby::BETTING_ROUND => {
-                                    println!("betting round current player {}", player_name);
-                                    tx.send(Message::text(r#"{"message": "Betting Round"}"#)).unwrap();
-                                    // skip the player if they are folded or all in
-                                    if player.state != player::FOLDED && player.state != player::ALL_IN {
-                                        loop {
-                                            let result = {
-                                                // Get next message from the player's websocket
-                                                let mut rx = player.rx.lock().await;
-                                                match rx.next().await {
-                                                    Some(res) => res,
-                                                    None => continue,
-                                                }
-                                            };
-
-                                            if let Ok(msg) = result {
-                                                if let Ok(text) = msg.to_str() {
-                                                    // Parse the incoming JSON message
-                                                    let client_msg: JsonResult<ClientMessage> = serde_json::from_str(text);
-                                                    match client_msg {
-                                                        Ok(ClientMessage::Disconnect) => {
-                                                            /*
-                                                            Add current player into to-be-rmoved list and keep their player reference active within the players vector
-                                                            
-                                                            
-                                                             */
-
-
-                                                            // // Player disconnected entirely
-                                                            // let lobby_status = player_lobby.lock().await.remove_player(player_name.clone()).await;
-                                                            // if lobby_status == lobby::GAME_LOBBY_EMPTY {
-                                                            //     lobby_guard.remove_lobby(lobby_name.clone()).await;
-                                                            // } else {
-                                                            //     lobby_guard.update_lobby_names_status(lobby_name).await;
-                                                            // }
-                                                            // lobby_guard.broadcast_player_count().await;
-                                                            // lobby_guard.send_lobby_info().await;
-                                                            // lobby_guard.send_player_list().await;
-                                    
-                                                            // lobby_guard.remove_player(player_name.clone()).await;
-                                                            // lobby_guard.broadcast_player_count().await;
-                                                            
-                                                            // // Update player stats from database
-                                                            // if let Err(e) = db.update_player_stats(&player).await {
-                                                            //     eprintln!("Failed to update player stats: {}", e);
-                                                            // }
-                                                            
-                                                            // return "Disconnect".to_string();
-                                                        }
-                                                        _ => {
-                                                            // pass in the players input and validate it (check, call, raise, fold, all in)
-                                                            if let Ok(action) = client_msg {
-                                                                sync_player_state(&mut player, &mut lobby_guard).await;
-                                                                let (valid_action, reset) = betting_round(&mut player, &mut lobby_guard, action).await;
-                                                                if valid_action {
-                                                                    println!("valid action");
-                                                                    // update the server lobby player reference with updated clone data
-                                                                    lobby_guard.update_player_reference(&player).await;
-                                                                    if reset {
-                                                                        println!("reseting turns remaining");
-                                                                        // reset the turns_remaining counter if the player raised
-                                                                        lobby_guard.turns_remaining = lobby_guard.current_player_count;
-                                                                    }
-                                                                    break;
-                                                                }
-                                                            } else {
-                                                                println!("Invalid client message received BAD, they try again");
-                                                            }
-                                                        }
-                                                    }
-                                                }
-                                            }
-                                        }
-                                    }
-                                    lobby_guard.turns_remaining -= 1;
-                                    println!("player {} finish turn", player_name);
-                                    if lobby_guard.check_end_game().await {
-                                        lobby_guard.clear_betting().await;
-                                        lobby_guard.game_state = lobby::SHOWDOWN;
-                                    } else {
-                                        if lobby_guard.turns_remaining == 0 {
-                                            if deal_card_counter < 4 {
-                                                // If there are more cards to deal (flop, turn, river), go back to DEAL_CARDS
-                                                lobby_guard.game_state = lobby::DEAL_CARDS;
-                                            } else {
-                                                // After the river betting round, go to SHOWDOWN
-                                                lobby_guard.game_state = lobby::SHOWDOWN;
-                                            }
-                                            lobby_guard.turns_remaining = lobby_guard.current_player_count;
-                                            lobby_guard.clear_betting().await;
-                                            lobby_guard.get_next_player(true).await;
-                                            println!("betting round finished, next player turn: {}", lobby_guard.current_player_turn);
-                                        } else {
-                                            lobby_guard.get_next_player(false).await;
-                                            println!("next player turn: {}", lobby_guard.current_player_turn);
-                                        }
-                                    }
-                                    lobby_guard.send_lobby_game_info().await;
-                                    lobby_guard.send_player_list().await;
-                                    
-                                }
-                                lobby::SHOWDOWN => {
-                                    lobby_guard.broadcast("------ Showdown! ------".to_string()).await;
-                                    
-                                    // Store a map of original player hands before evaluation
-                                    let original_hands = {
-                                        let players = lobby_guard.players.lock().await;
-                                        let mut hands_map = std::collections::HashMap::new();
-                                        for p in players.iter() {
-                                            if p.hand.len() >= 2 {
-                                                hands_map.insert(p.name.clone(), p.hand.clone());
-                                            }
-                                        }
-                                        hands_map
-                                    };
-                                    
-                                    // Update player hands with best 5 cards from their hole cards + community cards
-                                    update_players_hand(&lobby_guard).await;
-                                    
-                                    // Get ALL players, including folded ones
-                                    let all_players = {
-                                        let players = lobby_guard.players.lock().await;
-                                        players.iter().map(|p| p.clone()).collect::<Vec<Player>>()
-                                    };
-                                    
-                                    // Get community cards
-                                    let community_cards = lobby_guard.community_cards.lock().await.clone();
-                                    
-                                    // Construct data for all hands, including folded players
-                                    let mut all_hands_data = Vec::new();
-                                    for player in all_players.iter() {
-                                        if player.state == player::FOLDED {
-                                            // Include folded players with their state and original hole cards
-                                            all_hands_data.push(serde_json::json!({
-                                                "playerName": player.name,
-                                                "hand": original_hands.get(&player.name).unwrap_or(&Vec::new()).clone(),
-                                                "state": player::FOLDED,
-                                                "handName": "Folded"
-                                            }));
-                                        } else {
-                                            // Non-folded players with their hand data
-                                            let hand_type = (player.hand[0], player.hand[1], player.hand[2], player.hand[3], player.hand[4], player.hand[5]);
-                                            let hand_name = hand_type_to_string(hand_type.0);
-                                            
-                                            all_hands_data.push(serde_json::json!({
-                                                "playerName": player.name,
-                                                "hand": original_hands.get(&player.name).unwrap_or(&Vec::new()).clone(),
-                                                "state": player.state,
-                                                "handName": hand_name,
-                                                "handRank": hand_type
-                                            }));
-                                        }
-                                    }
-                                    
-                                    // Send all hands and community cards data to all players
-                                    let all_hands_json = serde_json::json!({
-                                        "type": "showdownHands",
-                                        "hands": all_hands_data,
-                                        "communityCards": community_cards
-                                    });
-                                    lobby_guard.broadcast(all_hands_json.to_string()).await;
-                                    
-                                    // Determine winner(s) and award pot
-                                    lobby_guard.showdown_texas().await;
-                                    
-                                    // Wait briefly before ending the round
-                                    tokio::time::sleep(tokio::time::Duration::from_secs(5)).await;
-                                    lobby_guard.game_state = UPDATE_DB;
-                                }
-                                lobby::UPDATE_DB => {
-                                    // Update player stats and wallets in database
-                                    let player_states = lobby_guard.get_player_names_and_status().await;
-                                    
-                                    // First explicitly set all players to IN_LOBBY and not ready
-                                    {
-                                        let mut players = lobby_guard.players.lock().await;
-                                        for p in players.iter_mut() {
-                                            println!("Setting player {} state to IN_LOBBY", p.name);
-                                            p.state = player::IN_LOBBY;
-                                            p.ready = false;
-                                        }
-                                    }
-                                    
-                                    // Update the database with player statistics
-                                    sync_player_state(&mut player, &mut lobby_guard).await;
-                                    lobby_guard.update_db().await;
-                                    
-                                    // Now reset the game for a new round
-                                    lobby_guard.reset_game_for_new_round().await;
-                                    
-                                    
-                                    // Send game end notification
-                                    let end_game_msg = serde_json::json!({
-                                        "gameEnd": true,
-                                        "message": "Game has ended. All players need to ready up to start a new game."
-                                    });
-                                    lobby_guard.broadcast(end_game_msg.to_string()).await;
-                                    
-                                    // Reset game state to JOINABLE
-                                    lobby_guard.game_state = lobby::JOINABLE;
-                                    lobby_guard.send_lobby_game_info().await;
-                                    lobby_guard.send_player_list().await;
-                                    println!("Game ended, lobby reset to JOINABLE state");
-                                    
-                                    // IMPORTANT: Set the current player's state correctly before breaking
-                                    player.state = player::IN_LOBBY;
-                                    //print all player states in lobby
-                                    println!("All player states in lobby after game end:");
-                                    {
-                                        let players = lobby_guard.players.lock().await;
-                                        for p in players.iter() {
-                                            println!("Player {} state: {}", p.name, p.state);
-                                        }
-                                    }
-                                    break;
-                                }
-                                _ => {
-                                    panic!("Invalid game state: {}", lobby_guard.game_state);
-                                }
-                            }
-                        } else {
-                            drop(lobby_guard);
-                        }
-                    }
-                    
-                    // Handle other player messages during the game
-                    let result = {
-                        let mut rx = player.rx.lock().await;
-                        match rx.next().await {
-                            Some(res) => res,
-                            None => continue,
-                        }
-                    };
-                    
-                    if let Ok(msg) = result {
-                        if let Ok(text) = msg.to_str() {
-                            let client_msg: JsonResult<ClientMessage> = serde_json::from_str(text);
-                            match client_msg {
-                                Ok(ClientMessage::Disconnect) => {
-                                    // Player disconnected entirely
-                                    let lobby_name = player_lobby.lock().await.name.clone();
-                                    let lobby_status = player_lobby.lock().await.remove_player(player_name.clone()).await;
-                                    if lobby_status == lobby::GAME_LOBBY_EMPTY {
-                                        server_lobby.lock().await.remove_lobby(lobby_name.clone()).await;
-                                    } else {
-                                        server_lobby.lock().await.update_lobby_names_status(lobby_name).await;
-                                    }
-                                    server_lobby.lock().await.broadcast_player_count().await;
-                                    player_lobby.lock().await.send_lobby_info().await;
-                                    player_lobby.lock().await.send_player_list().await;
-
-                                    server_lobby.lock().await.remove_player(player_name.clone()).await;
-                                    server_lobby.lock().await.broadcast_player_count().await;
-                                    
-                                    // Update player stats from database
-                                    if let Err(e) = db.update_player_stats(&player).await {
-                                        eprintln!("Failed to update player stats: {}", e);
-                                    }
-                                    
-                                    return "Disconnect".to_string();
-                                }
-                                Ok(ClientMessage::ShowLobbyInfo) => {
-                                    player_lobby.lock().await.send_lobby_info().await;
-                                    player_lobby.lock().await.send_player_list().await;
-                                }
-                                _ => {
-                                    continue;
-                                }
-                            }
-                        }
-                    }
-                }
-                
-                // Reset player state to IN_LOBBY after game ends
-            }
-        }
-    }
-}
-
-#[cfg(test)]
-mod tests {
-    use super::*;
-
-    #[test]
-    fn test_get_hand_type_high_card() {
-        let hand = vec![0, 8, 23, 29, 51]; // Ace Hearts 9 Hearts Jack Diamond 4 Spade King Club
-        let result = get_hand_type(&hand);
-        assert_eq!(result, (0, 13, 12, 10, 8, 3));
-    }
-
-    #[test]
-    fn test_get_hand_type_one_pair() {
-        let hand = vec![2, 15, 32, 48, 18]; // 3 Hearts, 3 Diamond, 7 Spade, 10 Club, 6 Diamond
-        let result = get_hand_type(&hand);
-        assert_eq!(result, (1, 2, 9, 6, 5, 0)); // One pair of 3s, followed by high cards in descending order
-    }
-    #[test]
-    fn test_get_hand_type_two_pair() {
-        let hand = vec![2, 15, 32, 45, 18]; // 3 Hearts, 3 Diamond, 7 Spade, 7 Club, 6 Diamond
-        let result = get_hand_type(&hand);
-        assert_eq!(result, (2, 6, 2, 5, 0, 0)); // Two pair of 3s and 7s
-    }
-    #[test]
-    fn test_get_hand_type_three_of_a_kind() {
-        let hand = vec![2, 15, 28, 45, 18]; // 3 Hearts, 3 Diamond, 3 Spade, 7 Club, 6 Diamond
-        let result = get_hand_type(&hand);
-        assert_eq!(result, (3, 2, 6, 5, 0, 0)); // Three of a kind of 3s
-    }
-
-    #[test]
-    fn test_get_hand_type_straight() {
-        let hand = vec![2, 16, 30, 44, 19]; // 3 Hearts, 4 Diamond, 5 Spade, 6 Club, 7 Diamond
-        let result = get_hand_type(&hand);
-        assert_eq!(result, (4, 6, 0, 0, 0, 0)); // Straight from 3 to 7
-    }
-
-    #[test]
-    fn test_get_hand_type_flush() {
-        let hand = vec![6, 1, 2, 3, 4]; // 7 Hearts, 2 Hearts, 3 Hearts, 4 Hearts, 5 Hearts
-        let result = get_hand_type(&hand);
-        assert_eq!(result, (5, 6, 4, 3, 2, 1)); // Flush with Ace high
-    }
-
-    #[test]
-    fn test_get_hand_type_full_house() {
-        let hand = vec![2, 15, 28, 45, 19]; // 3 Hearts, 3 Diamond, 3 Spade, 7 Club, 7 Diamond
-        let result = get_hand_type(&hand);
-        assert_eq!(result, (6, 2, 2, 0, 0, 0)); // Full house with three of a kind and a pair
-    }
-
-    #[test]
-    fn test_get_hand_type_four_of_a_kind() {
-        let hand = vec![2, 15, 28, 41, 19]; // 3 Hearts, 3 Diamond, 3 Spade, 3 Club, 7 Diamond
-        let result = get_hand_type(&hand);
-        assert_eq!(result, (7, 2, 6, 0, 0, 0)); // Four of a kind with three of a kind and a pair
-    }
-
-    #[test]
-    fn test_get_hand_type_straight_flush() {
-        let hand = vec![2, 3, 4, 5, 6]; // 3 Hearts, 4 Hearts, 5 Hearts, 6 Hearts, 7 Hearts
-        let result = get_hand_type(&hand);
-        assert_eq!(result, (8, 6, 6, 0, 0, 0)); // Straight flush from 3 to 7
-    }
-
-    
-
+//! # Poker Game Logic Module
+//!
+//! This module implements the core game logic for various poker games, including Five Card Draw, Seven Card Stud, and Texas Hold'em. 
+//! It is designed to handle all aspects of gameplay, such as dealing cards, managing betting rounds, determining winners, and updating game states.
+//!
+//! ## Features
+//! - **Game State Management**: Implements state machines for each poker variant to control the flow of the game.
+//! - **Card Dealing**: Handles the distribution of cards to players, including community cards for games like Texas Hold'em.
+//! - **Betting Rounds**: Manages betting rounds, including actions like checking, raising, calling, folding, and going all-in.
+//! - **Hand Evaluation**: Determines the best hand for each player and ranks them to decide the winner.
+//! - **Player Actions**: Supports player actions such as exchanging cards during a drawing round or paying blinds and antes.
+//! - **Concurrency**: Uses asynchronous programming with `async/await` to handle multiple players and game events concurrently.
+//! - **WebSocket Integration**: Designed to work with a WebSocket server for real-time communication with players.
+//!
+//! ## Constants
+//! This module defines a variety of constants to represent game states, player states, and return codes. These constants are used throughout the module to ensure consistency and readability.
+//!
+//! ## Supported Poker Variants
+//! - **Five Card Draw**: A classic poker game where players are dealt five cards and can exchange cards during a drawing round.
+//! - **Seven Card Stud**: A poker game where players are dealt seven cards, with a mix of face-up and face-down cards, and must form the best five-card hand.
+//! - **Texas Hold'em**: A popular poker variant where players are dealt two private cards and share five community cards.
+//!
+//! ## Game Flow
+//! Each poker variant follows a specific sequence of game states, such as:
+//! 1. Start of Round
+//! 2. Ante or Blinds
+//! 3. Card Dealing
+//! 4. Betting Rounds
+//! 5. Showdown
+//! 6. End of Round and Database Update
+//!
+//! ## Testing
+//! The module includes unit tests to verify the correctness of hand evaluation logic and other critical functions. These tests ensure that the game logic adheres to poker rules and handles edge cases correctly.
+//!
+//! ## Dependencies
+//! - **Tokio**: For asynchronous programming and synchronization primitives.
+//! - **Warp**: For WebSocket communication.
+//! - **SQLx**: For database interactions.
+//! - **Futures**: For handling asynchronous tasks.
+//!
+//! ## Usage
+//! This module is intended to be used as part of a larger poker server application. It interacts with other modules, such as the lobby and deck modules, to provide a complete poker experience.
+//!
+//! ## Notes
+//! - The module assumes that player actions are received via WebSocket messages and processed asynchronously.
+//! - The game logic is designed to be extensible, allowing for the addition of new poker variants or custom rules.
+//!
+//! This module handles the game logic for different poker games.
+//! It includes functions for dealing cards, managing betting rounds, and determining the winner.
+//! It also includes functions for handling player actions and updating the game state.
+//! The module is designed to be used with a WebSocket server and uses async/await for concurrency.
+
+use super::*;
+use crate::lobby::{self, Lobby};
+use crate::player::{self, Player};
+use std::sync::Arc;
+use tokio::sync::{mpsc::UnboundedSender, Mutex};
+use warp:: ws::Message;
+
+// Method return defintions
+pub const SUCCESS: i32 = 100;
+pub const FAILED: i32 = 101;
+pub const SERVER_FULL: i32 = 102;
+pub const GAME_LOBBY_EMPTY: i32 = 103;
+pub const GAME_LOBBY_NOT_EMPTY: i32 = 104;
+pub const GAME_LOBBY_FULL: i32 = 105;
+
+pub const FIVE_CARD_DRAW: i32 = 10;
+pub const SEVEN_CARD_STUD: i32 = 11;
+pub const TEXAS_HOLD_EM: i32 = 12;
+pub const NOT_SET: i32 = 13;
+
+/// Deals cards to players in a 7 Card Stud game.
+/// The first two cards are face-down, the third card is face-up.
+/// The last card is face-down.
+/// The function also handles the display of hands to active players.
+/// 
+/// # Arguments
+/// * `lobby` - A mutable reference to the `Lobby` struct, which contains the game state and player information.
+/// * `round` - The current round of the game (0 for the first round, 1 for the last card).
+/// 
+/// # Returns
+/// This function does not return a value. It updates the players' hands and displays them to active players.
+async fn deal_cards_7(lobby: &mut Lobby, round: usize) {
+    let mut players = lobby.players.lock().await;
+    let mut count;
+    for player in players.iter_mut() {
+        count = 0;
+        loop {
+            if player.state != player::FOLDED {
+                let card = lobby.deck.deal();
+                let card_value = if round == 1 {
+                    // First two cards face-down, third card face-up
+                    if player.hand.len() < 2 {
+                        card + 53 // First two cards are face-down
+                    } else {
+                        card // Third card is face-up
+                    }
+                } else if round == 5 {
+                    card + 53 // Last card is face-down
+                } else {
+                    card // All other rounds are face-up
+                };
+
+                player.hand.push(card_value);
+                if round == 1 {
+                    count += 1;
+                    if count == 3 {
+                        break;
+                    }
+                }
+                else {break}
+            }
+        }
+    }
+    // Get active players
+    let active_players: Vec<_> = players.iter().filter(|p| p.state != player::FOLDED).collect();
+    let players_tx: Vec<_> = active_players.iter().map(|p| p.tx.clone()).collect();
+    let players_hands: Vec<_> = active_players.iter().map(|p| p.hand.clone()).collect();
+    display_hand(players_tx, players_hands).await;
+}
+
+/// Deals cards to players in a Texas Hold'em game.
+/// The function handles the dealing of community cards and player hands based on the round.
+/// 
+/// # Arguments
+/// * `lobby` - A mutable reference to the `Lobby` struct, which contains the game state and player information.
+/// * `round` - The current round of the game (1 for pre-flop, 2 for flop, etc.).
+/// 
+/// # Returns
+/// This function does not return a value. It updates the players' hands and community cards, and displays them to active players.
+/// It also handles the display of hands to active players.
+pub async fn deal_cards_texas(lobby: &mut Lobby, round: usize) {
+    let mut community_cards = lobby.community_cards.lock().await;
+    let mut players = lobby.players.lock().await;
+    let players_tx = players.iter().filter(|p| p.state != player::FOLDED).map(|p| p.tx.clone()).collect::<Vec<_>>();
+    match round {
+        1 => {
+            for player in players.iter_mut() {
+                if player.state != player::FOLDED {
+                    // deal 2 cards to each player
+                    player.hand.push(lobby.deck.deal());
+                    player.hand.push(lobby.deck.deal());
+                } 
+            }
+            let players_hands = players.iter().filter(|p| p.state != player::FOLDED).map(|p| p.hand.clone()).collect::<Vec<_>>(); // get all hands
+            display_hand(players_tx.clone(), players_hands.clone()).await;
+            return;
+        }
+        2 => {
+            // for flop round, deals 3 community
+            for _ in 0..3 {
+                community_cards.push(lobby.deck.deal());
+            }
+        }
+        _ => {
+            // any other round the same
+            community_cards.push(lobby.deck.deal());
+        }
+    }
+    let players_tx = players.iter().filter(|p| p.state != player::FOLDED).map(|p| p.tx.clone()).collect::<Vec<_>>();
+    let mut message = String::from("Community cards:\n");
+    for (i, card) in community_cards.iter().enumerate() {
+        message.push_str(&format!("{}. {}\n", i + 1, translate_card(*card).await));
+    }
+    lobby.lobby_wide_send(players_tx.clone(), message).await;
+}
+
+/// Handles the betting round for players in a poker game.
+/// The function manages player actions such as checking, raising, calling, folding, and going all-in.
+/// It also updates the game state and player statistics.
+/// 
+/// # Arguments
+/// * `lobby` - A mutable reference to the `Lobby` struct, which contains the game state and player information.
+/// 
+/// # Returns
+/// 
+/// This function does not return a value. It updates the players' wallets and game statistics.
+/// It also handles the display of hands to active players.
+pub async fn betting_round(player: &mut Player, lobby: &mut tokio::sync::MutexGuard<'_, lobby::Lobby,>, action: ClientMessage) -> (bool, bool) {
+    let mut valid_action = true;
+    let mut reset = false;
+    let player_prev_bet = player.current_bet;
+    println!("{}: player_prev_bet: {}", player.name, player_prev_bet);
+    let current_max_bet = lobby.current_max_bet;
+
+    match action {
+        ClientMessage::Check => {
+            println!("{}: check command received", player.name);
+            println!("DEBUG VALUES - player.current_bet={}, lobby.current_max_bet={}", player.current_bet, lobby.current_max_bet);
+            // only check when there is no bet to call
+            if lobby.current_max_bet == 0 {
+                player.tx.send(Message::text(r#"{"message": "Checked"}"#)).unwrap();
+                player.state = player::CHECKED;
+                return (valid_action, reset);
+            } else {
+                valid_action = false;
+                return (valid_action, reset);
+            }
+        }
+        ClientMessage::Fold => {
+            println!("{}: fold command received", player.name);
+            player.state = player::FOLDED;
+            return (valid_action, reset);
+        }
+        ClientMessage::Call => {
+            println!("{}: call command received", player.name);
+            let call_amount = current_max_bet - player_prev_bet;
+            if player.wallet >= call_amount {
+                player.wallet -= call_amount;
+                lobby.pot += call_amount;
+                player.current_bet = current_max_bet;
+                if player.wallet == 0 {
+                    player.state = player::ALL_IN;
+                } else {
+                    player.state = player::CALLED;
+                }
+                return (valid_action, reset);
+            } else {
+                valid_action = false;
+                return (valid_action,reset);
+            }
+        }
+        ClientMessage::Raise { amount } => {
+            println!("{}: raise command received", player.name);
+            if amount > 0 && amount <= player.wallet {
+                if amount > current_max_bet - player_prev_bet {
+                    player.state = player::RAISED;
+                    player.wallet -= amount;
+                    lobby.pot += amount;
+                    player.current_bet += amount;
+                    lobby.current_max_bet = player.current_bet;
+                    reset = true;
+                    if player.wallet == 0 {
+                        player.state = player::ALL_IN;
+                    }
+                    return (valid_action, reset);
+                }
+            }
+            valid_action = false;
+            return (valid_action, reset);
+        }
+        ClientMessage::AllIn => {
+            println!("{}: all in command received", player.name);
+            player.state = player::ALL_IN;
+            let all_in_amount = player.wallet;
+            player.wallet = 0;
+            player.current_bet += all_in_amount;
+            lobby.pot += all_in_amount;
+            if player.current_bet > current_max_bet{
+                lobby.current_max_bet = player.current_bet;
+                reset = true;
+            }
+            return (valid_action, reset);
+        }
+        _ => {
+            valid_action = false;
+            return (valid_action, reset);
+        }
+    }
+    
+}
+
+/// Handles the drawing round for players in a poker game.
+/// The function allows players to choose between standing pat (keeping their hand) or exchanging cards.
+/// 
+/// # Arguments
+/// * `lobby` - A mutable reference to the `Lobby` struct, which contains the game state and player information.
+/// 
+/// # Returns
+/// 
+/// This function does not return a value. It updates the players' hands.
+/// It also handles the display of hands to active players.
+// pub async fn drawing_round(lobby: &mut Lobby) {
+//     let player_names = {
+//         let players = lobby.players.lock().await;
+//         players.iter()
+//               .filter(|p| p.state != FOLDED)
+//               .map(|p| p.name.clone())
+//               .collect::<Vec<String>>()
+//     };
+    
+//     if player_names.len() <= 1 {
+//         // Only one player left, move on
+//         return;
+//     }
+    
+//     for player_name in player_names {
+//         // Send options to the player
+//         let player_tx = {
+//             let players = lobby.players.lock().await;
+//             players.iter()
+//                   .find(|p| p.name == player_name)
+//                   .map(|p| p.tx.clone())
+//         };
+        
+//         if let Some(tx) = player_tx {
+//             let message = "Drawing round!\nChoose an option:\n    1 - Stand Pat (Keep your hand)\n    2 - Exchange cards";
+//             let _ = tx.send(Message::text(message));
+//         }
+        
+//         // Process player's choice
+//         let choice = lobby.process_player_input(&player_name).await;
+        
+//         match choice.as_str() {
+//             "1" => {
+//                 // Player chooses to stand pat
+//                 if let Some(tx) = {
+//                     let players = lobby.players.lock().await;
+//                     players.iter()
+//                           .find(|p| p.name == player_name)
+//                           .map(|p| p.tx.clone())
+//                 } {
+//                     let _ = tx.send(Message::text("You chose to Stand Pat."));
+//                 }
+                
+//                 // Broadcast to other players
+//                 lobby.broadcast(format!("{} chose to Stand Pat.", player_name)).await;
+//             }
+//             "2" => {
+//                 // Player chooses to exchange cards
+//                 if let Some(tx) = {
+//                     let players = lobby.players.lock().await;
+//                     players.iter()
+//                           .find(|p| p.name == player_name)
+//                           .map(|p| p.tx.clone())
+//                 } {
+//                     let _ = tx.send(Message::text("Enter the indices of the cards you want to exchange (comma-separated, e.g., '1,2,3')"));
+//                 }
+                
+//                 let indices_input = lobby.process_player_input(&player_name).await;
+                
+//                 // Parse indices
+//                 let indices: Vec<usize> = indices_input
+//                     .split(',')
+//                     .filter_map(|s| s.trim().parse::<usize>().ok())
+//                     .filter(|&i| i > 0) // 1-based indexing
+//                     .map(|i| i - 1) // Convert to 0-based
+//                     .collect();
+                
+//                 if !indices.is_empty() {
+//                     // Get current hand and create a new hand without exchanged cards
+//                     let current_hand = {
+//                         let players = lobby.players.lock().await;
+//                         players.iter()
+//                               .find(|p| p.name == player_name)
+//                               .map(|p| p.hand.clone())
+//                               .unwrap_or_default()
+//                     };
+                    
+//                     let mut new_hand = Vec::new();
+//                     for (i, &card) in current_hand.iter().enumerate() {
+//                         if !indices.contains(&i) {
+//                             new_hand.push(card);
+//                         }
+//                     }
+                    
+//                     // Deal new cards to replace exchanged ones
+//                     for _ in 0..indices.len() {
+//                         new_hand.push(lobby.deck.deal());
+//                     }
+                    
+//                     // Update player's hand
+//                     lobby.update_player_hand(&player_name, new_hand).await;
+                    
+//                     // Display new hand to player
+//                     let tx = {
+//                         let players = lobby.players.lock().await;
+//                         players.iter()
+//                               .find(|p| p.name == player_name)
+//                               .map(|p| p.tx.clone())
+//                     };
+                    
+//                     let hand = {
+//                         let players = lobby.players.lock().await;
+//                         players.iter()
+//                               .find(|p| p.name == player_name)
+//                               .map(|p| p.hand.clone())
+//                               .unwrap_or_default()
+//                     };
+                    
+//                     if let Some(tx) = tx {
+//                         display_hand(vec![tx], vec![hand]).await;
+//                     }
+                    
+//                     // Broadcast to other players
+//                     lobby.broadcast(format!("{} has exchanged {} cards.", player_name, indices.len())).await;
+//                 }
+//             }
+//             "Disconnect" => {
+//                 // Player disconnected
+//                 lobby.update_player_state(&player_name, FOLDED).await;
+//                 lobby.broadcast(format!("{} has disconnected and folded.", player_name)).await;
+//             }
+//             _ => {
+//                 // Invalid choice, default to standing pat
+//                 if let Some(tx) = {
+//                     let players = lobby.players.lock().await;
+//                     players.iter()
+//                           .find(|p| p.name == player_name)
+//                           .map(|p| p.tx.clone())
+//                 } {
+//                     let _ = tx.send(Message::text("Invalid choice. Standing pat by default."));
+//                 }
+//             }
+//         }
+//     }
+// }
+
+
+/// Translates a card number into a human-readable string representation.
+/// The function handles the card's rank and suit, and returns a string like "Ace of Hearts" or "10 of Diamonds".
+/// 
+/// # Arguments
+/// * `card` - An integer representing the card number (0-51 for standard cards, 53+ for face-down cards).
+/// 
+/// # Returns
+/// 
+/// This function returns a `String` representing the card's rank and suit.
+pub async fn translate_card(card: i32) -> String {
+    //if card is greater than 52 during the very final round of 7 card stud which is the showdown round
+    //We will do card -53 to get the actual card value else if it is not that round yet we will just display X
+        // let mut card_clone = card.clone();
+        
+        if card > 52 {
+            return "X".to_string(); // Face-down card
+        }
+
+
+    let mut card_str: String = Default::default();
+    let rank: i32 = card % 13;
+
+    if rank == 0 {
+        card_str.push_str("Ace");
+    } else if rank <= 9 {
+        card_str.push_str(&(rank + 1).to_string());
+    } else if rank == 10 {
+        card_str.push_str("Jack");
+    } else if rank == 11 {
+        card_str.push_str("Queen");
+    } else if rank == 12 {
+        card_str.push_str("King");
+    }
+
+    let suit: i32 = card / 13;
+    if suit == 0 {
+        card_str.push_str(" Hearts");
+    } else if suit == 1 {
+        card_str.push_str(" Diamond");
+    } else if suit == 2 {
+        card_str.push_str(" Spade");
+    } else if suit == 3 {
+        card_str.push_str(" Club");
+    }
+    return card_str;
+}
+
+/// Displays the players' hands to all active players in the game.
+/// The function formats the hands into a readable string and sends it to each player's channel.
+/// 
+/// # Arguments
+/// * `players_tx` - A vector of `UnboundedSender<Message>` representing the channels for each player.
+/// * `players_hands` - A vector of vectors containing the players' hands (card numbers).
+/// 
+/// # Returns
+/// 
+/// This function does not return a value. It sends messages to the players' channels.
+pub async fn display_hand(players_tx: Vec<UnboundedSender<Message>>, players_hands: Vec<Vec<i32>>) {
+    // let players = self.players;
+    let mut message: String;
+    let mut index = 0;
+    let mut count = 1;
+    for tx in players_tx.iter().cloned() {
+        let mut translated_cards: String = Default::default();
+        for card in players_hands[index].iter().cloned() {
+            // create a string like "count. "
+            translated_cards.push_str(&format!("{}. ", count));
+            translated_cards.push_str(translate_card(card.clone()).await.as_str());
+            translated_cards.push_str("\n");
+            count += 1;
+        }
+        count = 1;
+        message = format!("Your hand:\n{}", translated_cards.trim_end_matches(", "));
+        let _ = tx.send(Message::text(message.clone()));
+        index += 1;
+    }
+}
+
+// for 7 card stud, we will need to determine the best hand out of the 7 cards
+/// This function takes a hand of 7 cards and returns the best hand possible.
+/// It evaluates all combinations of 5 cards from the 7 and determines the best hand type.
+/// 
+/// # Arguments
+/// * `hand` - A slice of integers representing the 7 cards in the hand.
+/// 
+/// # Returns
+/// 
+/// This function returns a tuple containing the best hand type and the ranks of the cards in the best hand.
+/// The tuple format is (hand_type, rank1, rank2, rank3, rank4, rank5).
+/// 
+/// # Panics
+/// 
+/// This function will panic if the length of the hand is not 7.
+pub fn get_best_hand(hand: &[i32]) -> (i32, i32, i32, i32, i32, i32) {
+    // Replace the assertion with a check that returns a default hand type
+    if hand.len() != 7 {
+        println!("Warning: Hand length is {} instead of 7, returning default hand", hand.len());
+        return (0, 0, 0, 0, 0, 0); // Return a default hand type (high card)
+    }
+    
+    println!("Hand: {:?}", hand);
+    let mut best_hand = (-1, -1, -1, -1, -1, -1);
+    for i in 0..=2 {
+        for j in (i + 1)..=3 {
+            for k in (j + 1)..=4 {
+                for l in (k + 1)..=5 {
+                    for m in (l + 1)..=6 {
+                        let current_hand = vec![hand[i], hand[j], hand[k], hand[l], hand[m]];
+                        let current_hand_type = get_hand_type(&current_hand);
+                        if current_hand_type > best_hand
+                        {
+                            best_hand = current_hand_type;
+                        }
+                    }
+                }
+            }
+        }
+    }
+    println!("Best hand: {:?}", best_hand);
+    best_hand
+}
+
+/// This function takes a hand of 5 cards and returns the hand type and ranks.
+/// It evaluates the hand for various poker hands such as flush, straight, four of a kind, etc.
+/// 
+/// # Arguments
+/// * `hand` - A slice of integers representing the 5 cards in the hand.
+/// 
+/// # Returns
+/// 
+/// This function returns a tuple containing the hand type and the ranks of the cards in the hand.
+/// The tuple format is (hand_type, rank1, rank2, rank3, rank4, rank5).
+pub fn get_hand_type(hand: &[i32]) -> (i32, i32, i32, i32, i32, i32) {
+    // Remove the assertion to handle hands with fewer than 5 cards
+    let hand_size = hand.len();
+    
+    // Convert cards to ranks (1-13) and sort
+    let mut ranks: Vec<i32> = hand
+        .iter()
+        .map(|&card| if card % 13 != 0 { card % 13 } else { 13 })
+        .collect();
+    ranks.sort(); // Sort in ascending order
+    
+    let suits: Vec<i32> = hand.iter().map(|&card| card / 13).collect();
+    
+    // Only check for flush and straight if we have 5 cards
+    if hand_size == 5 {
+        // Check for flush
+        let flush = suits.iter().all(|&suit| suit == suits[0]);
+        
+        // Check for straight
+        let straight = ranks.windows(2).all(|w| w[1] == w[0] + 1);
+        
+        if flush && straight {
+            return (8, ranks[4], ranks[4], 0, 0, 0);
+        }
+        
+        if flush {
+            return (5, ranks[4], ranks[3], ranks[2], ranks[1], ranks[0]);
+        }
+        
+        if straight {
+            return (4, ranks[4], 0, 0, 0, 0);
+        }
+    }
+    
+    // Count occurrences of each rank
+    let mut rank_counts = std::collections::HashMap::new();
+    for &rank in &ranks {
+        *rank_counts.entry(rank).or_insert(0) += 1;
+    }
+    
+    // Sort ranks by count (descending), then by rank value (descending)
+    let mut rank_count_pairs: Vec<(i32, i32)> = rank_counts.into_iter().collect();
+    rank_count_pairs.sort_by(|a, b| b.1.cmp(&a.1).then(b.0.cmp(&a.0)));
+    
+    // Four of a kind (needs at least 4 cards)
+    if hand_size >= 4 && !rank_count_pairs.is_empty() && rank_count_pairs[0].1 == 4 {
+        let kicker = if hand_size > 4 && rank_count_pairs.len() > 1 { 
+            rank_count_pairs[1].0 
+        } else { 
+            0 
+        };
+        return (7, rank_count_pairs[0].0, kicker, 0, 0, 0);
+    }
+    
+    // Full house (needs exactly 5 cards)
+    if hand_size == 5 && rank_count_pairs.len() >= 2 && rank_count_pairs[0].1 == 3 && rank_count_pairs[1].1 == 2 {
+        return (6, rank_count_pairs[0].0, rank_count_pairs[1].0, 0, 0, 0);
+    }
+    
+    // Three of a kind (needs at least 3 cards)
+    if hand_size >= 3 && !rank_count_pairs.is_empty() && rank_count_pairs[0].1 == 3 {
+        let mut kickers = Vec::new();
+        for &(rank, count) in &rank_count_pairs[1..] {
+            if count == 1 {
+                kickers.push(rank);
+            }
+        }
+        kickers.sort_by(|a, b| b.cmp(a));
+        
+        let k1 = kickers.get(0).copied().unwrap_or(0);
+        let k2 = kickers.get(1).copied().unwrap_or(0);
+        
+        return (3, rank_count_pairs[0].0, k1, k2, 0, 0);
+    }
+    
+    // Two pair (needs at least 4 cards)
+    if hand_size >= 4 && rank_count_pairs.len() >= 2 && rank_count_pairs[0].1 == 2 && rank_count_pairs[1].1 == 2 {
+        let kicker = if hand_size >= 5 && rank_count_pairs.len() >= 3 { 
+            rank_count_pairs[2].0 
+        } else { 
+            0 
+        };
+        return (2, rank_count_pairs[0].0, rank_count_pairs[1].0, kicker, 0, 0);
+    }
+    
+    // One pair (needs at least 2 cards)
+    if hand_size >= 2 && !rank_count_pairs.is_empty() && rank_count_pairs[0].1 == 2 {
+        let mut kickers = Vec::new();
+        for &(rank, count) in &rank_count_pairs[1..] {
+            if count == 1 {
+                kickers.push(rank);
+            }
+        }
+        kickers.sort_by(|a, b| b.cmp(a));
+        
+        let k1 = kickers.get(0).copied().unwrap_or(0);
+        let k2 = kickers.get(1).copied().unwrap_or(0);
+        let k3 = kickers.get(2).copied().unwrap_or(0);
+        
+        return (1, rank_count_pairs[0].0, k1, k2, k3, 0);
+    }
+    
+    // High card
+    let mut high_cards = Vec::new();
+    let mut ranks_desc = ranks.clone();
+    ranks_desc.sort_by(|a, b| b.cmp(a));
+    
+    for i in 0..hand_size.min(5) {
+        high_cards.push(ranks_desc[i]);
+    }
+    
+    while high_cards.len() < 5 {
+        high_cards.push(0);
+    }
+    
+    (0, 
+     *high_cards.get(0).unwrap_or(&0), 
+     *high_cards.get(1).unwrap_or(&0), 
+     *high_cards.get(2).unwrap_or(&0), 
+     *high_cards.get(3).unwrap_or(&0), 
+     *high_cards.get(4).unwrap_or(&0))
+}
+
+async fn sync_player_state(player: &mut Player, lobby: &mut tokio::sync::MutexGuard<'_, lobby::Lobby>) {
+    let players_lock = lobby.players.lock().await;
+    if let Some(updated_player) = players_lock.iter().find(|p| p.name == player.name) {
+        player.current_bet = updated_player.current_bet;
+        player.wallet = updated_player.wallet;
+        player.state = updated_player.state;
+        player.hand = updated_player.hand.clone();
+        player.games_played = updated_player.games_played;
+        player.games_won = updated_player.games_won;
+    }
+}
+
+// gets players best hand of the 7 cards
+/// this is used for 7 card stud and texas holdem
+/// # Arguments
+/// * `lobby` - A mutable reference to the `Lobby` struct, which contains the game state and player information.
+/// 
+/// # Returns
+/// 
+/// This function does not return a value. It updates the players' hands with their best hand.
+/// It also handles the display of hands to active players.
+pub async fn update_players_hand(lobby: &Lobby) {
+    let mut players = lobby.players.lock().await;
+    for player in players.iter_mut() {
+        if player.state == player::FOLDED {
+            continue;
+        }
+        
+        // Save the original hole cards
+        let original_hole_cards = if player.hand.len() >= 2 {
+            vec![player.hand[0], player.hand[1]]
+        } else {
+            Vec::new()
+        };
+        
+        // Create 7-card hand for evaluation
+        let player_hand = if lobby.game_type == TEXAS_HOLD_EM {
+            let community_cards = lobby.community_cards.lock().await.clone();
+            [original_hole_cards.clone(), community_cards].concat() // make 7 cards
+        } else {
+            player.hand.clone()
+        };
+        
+        // Get best 5-card hand
+        let best_hand = get_best_hand(&player_hand);
+        
+        // Update player's hand to include original hole cards plus best hand info
+        player.hand = vec![
+            best_hand.0, best_hand.1, best_hand.2, best_hand.3, best_hand.4, best_hand.5,
+        ];
+    }
+}
+
+///This is the bring in bet for seven card draw and the rule for this is
+///The player with the lowest-ranking up-card pays the bring-in, and betting proceeds after that in normal clockwise order
+/// and to break ties in card ranks we will use the suit order of spades, hearts, diamonds, and clubs
+/// # Arguments
+/// * `lobby` - A mutable reference to the `Lobby` struct, which contains the game state and player information.
+/// 
+/// # Returns
+/// 
+/// This function does not return a value. It updates the players' wallets and game statistics.
+/// It also handles the display of hands to active players.
+pub async fn bring_in(lobby: &mut Lobby) {
+    let mut players = lobby.players.lock().await;
+    let mut lowest_up_card = 14;
+    let mut lowest_up_card_player = 0;
+    for (i, player) in players.iter().enumerate() {
+        if player.state != player::FOLDED {
+            if player.hand[2] % 13 < lowest_up_card {
+                lowest_up_card = player.hand[2] % 13;
+                lowest_up_card_player = i;
+            }
+        }
+    }
+    let bring_in = 15;
+    players[lowest_up_card_player].wallet -= bring_in;
+    players[lowest_up_card_player].current_bet += bring_in;
+    lobby.pot += bring_in;
+    players[lowest_up_card_player].state = player::CALLED;
+    let players_tx = players.iter().map(|p| p.tx.clone()).collect::<Vec<_>>();
+    lobby.lobby_wide_send(players_tx, format!("{} has the lowest up card and pays the bring-in of {}", players[lowest_up_card_player].name, bring_in)).await;
+
+}
+
+/// This function is used to remove the X cards from the players hand
+/// It is used for the final round of 7 card stud where the players have to show their hands
+/// # Arguments
+/// * `lobby` - A mutable reference to the `Lobby` struct, which contains the game state and player information.
+/// 
+/// # Returns
+/// 
+/// This function does not return a value. It updates the players' hands by removing the X cards.
+/// It also handles the display of hands to active players.
+pub async fn get_rid_of_x(lobby: &Lobby) {
+    let mut players = lobby.players.lock().await;
+    for player in players.iter_mut() {
+        if player.state == player::FOLDED {
+            continue;
+        }
+        for card in player.hand.iter_mut() {
+            if *card > 52 {
+                *card -= 53;
+            }
+        }
+        display_hand(vec![player.tx.clone()], vec![player.hand.clone()]).await;
+    }
+}
+
+/// This function is used to handle the blinds for the poker game.
+/// It deducts the small and big blinds from the respective players' wallets,
+/// adds the blinds to the pot,
+/// and sends a message to all players about the blinds paid.
+/// 
+/// # Arguments
+/// * `lobby` - A mutable reference to the `Lobby` struct, which contains the game state and player information.
+/// 
+/// # Returns
+/// 
+/// This function does not return a value. It updates the players' wallets and the pot.
+/// It also handles the display of blinds to all players.
+pub async fn blinds(lobby: &mut Lobby) {
+    let mut players = lobby.players.lock().await;
+    let small_blind_player_i = (lobby.first_betting_player + 1) % lobby.current_player_count;
+    let big_blind_player_i = (lobby.first_betting_player + 2) % lobby.current_player_count;
+    let big_blind = 10;
+    let small_blind = 5;
+
+    let mut names: Vec<String> = Vec::new();
+    // let big_blind_player = &mut players[big_blind_player_i as usize];
+    
+    let blind_player = &mut players[small_blind_player_i as usize];
+    blind_player.wallet -= small_blind;
+    blind_player.current_bet += small_blind;
+    blind_player.state = player::CALLED;
+    names.push(blind_player.name.clone());
+    println!("smal blind player current bet: {}", blind_player.current_bet);
+    println!("FUCK YOUU: {}",players[small_blind_player_i as usize].current_bet);
+
+    let blind_player = &mut players[big_blind_player_i as usize];
+    blind_player.wallet -= big_blind;
+    blind_player.current_bet += big_blind;
+    blind_player.state = player::CALLED;
+    names.push(blind_player.name.clone());
+    println!("big blind player current bet: {}", blind_player.current_bet);
+
+
+    lobby.pot += small_blind;
+    lobby.pot += big_blind;
+    lobby.current_max_bet = big_blind;
+
+
+    // Make a copy of the players for debugging
+    let players_tx = players.iter().map(|p| p.tx.clone()).collect::<Vec<_>>();
+    lobby.lobby_wide_send(players_tx, format!("{} has paid the small blind of {}\n{} has paid the big blind of {}", names[0], small_blind, names[1], big_blind)).await;
+}
+
+/// Converts a hand type integer to a readable string description.
+/// 
+/// # Arguments
+/// * `hand_type` - An integer representing the hand type (0-8).
+/// 
+/// # Returns
+/// This function returns a string representation of the hand type.
+fn hand_type_to_string(hand_type: i32) -> String {
+    match hand_type {
+        0 => "High Card".to_string(),
+        1 => "One Pair".to_string(),
+        2 => "Two Pair".to_string(),
+        3 => "Three of a Kind".to_string(),
+        4 => "Straight".to_string(),
+        5 => "Flush".to_string(),
+        6 => "Full House".to_string(),
+        7 => "Four of a Kind".to_string(),
+        8 => "Straight Flush".to_string(),
+        _ => "Unknown Hand".to_string(),
+    }
+}
+
+/// This function is used to handle the game state machine for a five-card poker game.
+/// It manages the different states of the game, including ante, dealing cards, betting rounds, drawing rounds, and showdown.
+/// 
+/// # Arguments
+/// 
+/// * `lobby` - A mutable reference to the `Lobby` struct, which contains the game state and player information.
+/// 
+/// # Returns
+/// 
+/// This function returns a string indicating the result of the game state machine execution.
+/// It also handles the display of game information to all players.
+pub async fn five_card_game_state_machine(server_lobby: Arc<Mutex<Lobby>>, mut player: Player, db: Arc<Database>) -> String {
+    let player_name = player.name.clone();
+    let player_lobby = player.lobby.clone();
+    let lobby_name = player_lobby.lock().await.name.clone();
+    let tx = player.tx.clone();
+    
+    // Update player state through the lobby
+    {
+        let mut lobby = player_lobby.lock().await;
+        lobby.set_player_ready(&player_name, false).await;
+        lobby.update_player_state(&player_name, player::IN_LOBBY).await;
+        player.state = player::IN_LOBBY;
+    }
+    
+    println!("{} has joined lobby: {}", player_name, player_lobby.lock().await.name);
+    player_lobby.lock().await.new_player_join().await;
+
+
+    // Add a delay of one second
+    tokio::time::sleep(tokio::time::Duration::from_millis(500)).await;
+    // update player attribute from db
+    let stats = db.player_stats(&player_name).await;
+    if let Ok(stats) = stats {
+        player.wallet = stats.wallet;
+        player.games_played = stats.games_played;
+        player.games_won = stats.games_won;
+    } else {
+        tx.send(Message::text(r#"{"error": "Failed to retrieve wallet"}"#)).unwrap();
+        // add player to be deleted, then kick to server
+    }
+    
+    loop {
+        match player.state {
+            player::IN_LOBBY => {
+                println!("player {} is in lobby", player_name);
+
+                loop {
+                    let result = {
+                        // Get next message from the player's websocket
+                        let mut rx = player.rx.lock().await;
+                        match rx.next().await {
+                            Some(res) => res,
+                            None => continue,
+                        }
+                    };
+                    
+                    if let Ok(msg) = result {
+                        if let Ok(text) = msg.to_str() {
+                            // Parse the incoming JSON message
+                            let client_msg: JsonResult<ClientMessage> = serde_json::from_str(text);
+                            
+            
+                            match client_msg {
+                                Ok(ClientMessage::Quit) => {
+                                    // QUIT LOBBY - Return to server lobby
+                                    let lobby_status = player_lobby.lock().await.remove_player(player_name.clone()).await;
+                                    if lobby_status == lobby::GAME_LOBBY_EMPTY {
+                                        server_lobby.lock().await.remove_lobby(lobby_name).await;
+                                    } else {
+                                        server_lobby.lock().await.update_lobby_names_status(lobby_name).await;
+                                    }
+                                    server_lobby.lock().await.broadcast_player_count().await;
+                                    player_lobby.lock().await.send_lobby_info().await;
+                                    player_lobby.lock().await.send_player_list().await;
+                                    
+                                    // Send redirect back to server lobby
+                                    tx.send(Message::text(r#"{"message": "Leaving lobby...", "redirect": "server_lobby"}"#)).unwrap();
+                                    return "Normal".to_string();
+                                }
+                                Ok(ClientMessage::Disconnect) => {
+                                    // Player disconnected entirely
+                                    let lobby_status = player_lobby.lock().await.remove_player(player_name.clone()).await;
+                                    if lobby_status == lobby::GAME_LOBBY_EMPTY {
+                                        server_lobby.lock().await.remove_lobby(lobby_name.clone()).await;
+                                    } else {
+                                        server_lobby.lock().await.update_lobby_names_status(lobby_name).await;
+                                    }
+                                    server_lobby.lock().await.broadcast_player_count().await;
+                                    player_lobby.lock().await.send_lobby_info().await;
+                                    player_lobby.lock().await.send_player_list().await;
+            
+                                    server_lobby.lock().await.remove_player(player_name.clone()).await;
+                                    server_lobby.lock().await.broadcast_player_count().await;
+                                    
+                                    // Update player stats from database
+                                    if let Err(e) = db.update_player_stats(&player).await {
+                                        eprintln!("Failed to update player stats: {}", e);
+                                    }
+                                    
+                                    return "Disconnect".to_string();
+                                }
+                                Ok(ClientMessage::ShowLobbyInfo) => {
+                                    player_lobby.lock().await.send_lobby_info().await;
+                                    player_lobby.lock().await.send_player_list().await;
+                                }
+                                Ok(ClientMessage::Ready) => {
+                                        // READY UP - through the lobby
+                                        player_lobby.lock().await.check_ready(player_name.clone()).await;
+                                        player_lobby.lock().await.send_player_list().await;
+                                }
+                                Ok(ClientMessage::ShowStats) => {
+                                    // Get and send player stats
+                                    let stats = db.player_stats(&player_name).await;
+
+                                    if let Ok(stats) = stats {
+                                        player.wallet = stats.wallet;
+                                        player.games_played = stats.games_played;
+                                        player.games_won = stats.games_won;
+                                        player_lobby.lock().await.update_player_reference(&player).await;
+                                        let stats_json = serde_json::json!({
+                                            "stats": {
+                                                "username": player_name,
+                                                "gamesPlayed": stats.games_played,
+                                                "gamesWon": stats.games_won,
+                                                "wallet": stats.wallet
+                                            }
+                                        });
+                                        tx.send(Message::text(stats_json.to_string())).unwrap();
+                                    } else {
+                                        tx.send(Message::text(r#"{"error": "Failed to retrieve stats"}"#)).unwrap();
+                                    }
+                                }
+                                Ok(ClientMessage::StartGame) => {
+                                    // Start the game
+                                    println!("player: {}, received start game", player.name.clone());
+                                    let mut player_lobby_guard = player_lobby.lock().await;
+                                    player_lobby_guard.turns_remaining -= 1;
+                                    println!("turns remaining: {}", player_lobby_guard.turns_remaining);
+                                    if player_lobby_guard.turns_remaining == 0 {
+                                        player_lobby_guard.setup_game().await;
+                                    }
+                                    player.state = player::IN_GAME;
+                                    break;
+                                    
+                                }
+                                _ => {
+                                    continue;
+                                }
+                            }
+                        }
+                    }
+                }
+            }
+            _ => { // player is in game
+                println!("player {} is in game", player_name);
+                let stats = db.player_stats(&player_name).await;
+                if let Ok(stats) = stats {
+                    player.wallet = stats.wallet;
+                    player.games_played = 0;
+                    player.games_won = 0;
+                } else {
+                    tx.send(Message::text(r#"{"error": "Failed to retrieve wallet"}"#)).unwrap();
+                    // add player to be deleted, then kick to server
+                }
+                let mut exit = false;
+                while !exit {
+                    if let Ok(mut lobby_guard) = player_lobby.try_lock(){
+                        if lobby_guard.game_state == lobby::JOINABLE {
+                            drop(lobby_guard);
+                            tokio::time::sleep(tokio::time::Duration::from_millis(250)).await;
+                        } else {
+                            if lobby_guard.current_player_turn == player_name{
+                                match  lobby_guard.game_state {
+                                    lobby::START_OF_ROUND => {
+                                        lobby_guard.game_state = lobby::ANTE;
+                                        
+                                        // Initialize turns counter for tracking player actions
+                                        lobby_guard.turns_remaining = lobby_guard.current_player_count;
+                                        lobby_guard.send_lobby_game_info().await;
+                                    }
+                                    lobby::ANTE => {
+                                        println!("ante round current player: {}", player_name);
+                                        tokio::time::sleep(tokio::time::Duration::from_millis(500)).await;
+                                        tx.send(Message::text(r#"{"message": "Ante Round"}"#)).unwrap();
+                                        println!("ante round message sent to player: {}", player_name);
+                                        if player.wallet > 10 {
+                                            // Deduct ante from player wallet and add to pot
+                                            player.wallet -= 10;
+                                            player.games_played += 1;
+                                            lobby_guard.update_player_reference(&player).await;
+                                            lobby_guard.pot += 10;
+                                        } else {
+                                            // Not enough money, mark as folded
+                                            lobby_guard.update_player_state(&player_name, player::FOLDED).await;
+                                            player.state = player::FOLDED;
+                                        }
+                                        lobby_guard.turns_remaining -= 1;
+                                        {
+                                            let stats_json = serde_json::json!({
+                                                "stats": {
+                                                    "username": player_name,
+                                                    "gamesPlayed": player.games_played,
+                                                    "gamesWon": player.games_won,
+                                                    "wallet": player.wallet
+                                                }
+                                            });
+                                            tx.send(Message::text(stats_json.to_string())).unwrap();
+                                        }
+                                        if lobby_guard.turns_remaining == 0{
+                                            if lobby_guard.check_end_game().await {
+                                                // game over if all or all-but-one players are folded or disconnected
+                                                lobby_guard.game_state = lobby::SHOWDOWN;
+                                            } else {
+                                                // carry on if multiple players are still in the game
+                                                lobby_guard.game_state = lobby::DEAL_CARDS;
+                                            }
+                                            lobby_guard.turns_remaining = lobby_guard.current_player_count;
+                                            lobby_guard.get_next_player(true).await;
+                                            println!("ante round complete");
+                                        } else {
+                                            lobby_guard.get_next_player(false).await;
+                                        }
+                                        lobby_guard.send_lobby_game_info().await;
+                                    }
+                                    lobby::DEAL_CARDS => {
+                                        println!("deal round current player: {}", player_name);
+                                        tx.send(Message::text(r#"{"message": "Dealing Cards....."}"#)).unwrap();
+                                        // Deal 5 cards to each active player
+                                        if player.state != player::FOLDED {
+                                            if player.hand.len() < 5 {
+                                                player.hand.push(lobby_guard.deck.deal());
+                                                lobby_guard.update_player_hand(&player_name, player.clone().hand).await;
+                                            } else {
+                                                lobby_guard.turns_remaining -= 1;
+                                                if lobby_guard.turns_remaining == 0 {
+                                                    if lobby_guard.check_end_game().await {
+                                                        // game over if all or all-but-one players are folded or disconnected
+                                                        lobby_guard.game_state = lobby::SHOWDOWN;
+                                                    } else {
+                                                        // carry on if multiple players are still in the game
+                                                        lobby_guard.game_state = lobby::FIRST_BETTING_ROUND;
+                                                    }
+                                                    lobby_guard.turns_remaining = lobby_guard.current_player_count;
+                                                    lobby_guard.get_next_player(true).await;
+                                                    lobby_guard.send_player_list().await;
+                                                    lobby_guard.send_lobby_game_info().await;
+                                                    println!("all cards dealt, moving to first betting round with player turn: {}", lobby_guard.current_player_turn);
+                                                    continue;
+                                                }
+                                            }
+                                        }
+                                        lobby_guard.get_next_player(false).await;
+                                    }
+                                    lobby::FIRST_BETTING_ROUND | lobby::SECOND_BETTING_ROUND => {
+                                        println!("betting round current player {}", player_name);
+                                        // skip the player if they are folded or all in
+                                        if player.state != player::FOLDED && player.state != player::ALL_IN {
+                                            lobby_guard.send_lobby_game_info().await;
+                                            loop {
+                                                let result = {
+                                                    // Get next message from the player's websocket
+                                                    let mut rx = player.rx.lock().await;
+                                                    match rx.next().await {
+                                                        Some(res) => res,
+                                                        None => continue,
+                                                    }
+                                                };
+    
+                                                if let Ok(msg) = result {
+                                                    if let Ok(text) = msg.to_str() {
+                                                        // Parse the incoming JSON message
+                                                        let client_msg: JsonResult<ClientMessage> = serde_json::from_str(text);
+                                                        match client_msg {
+                                                            Ok(ClientMessage::Disconnect) => {
+                                                                /*
+                                                                Add current player into to-be-rmoved list and keep their player reference active within the players vector
+                                                                
+                                                                
+                                                                 */
+    
+    
+                                                                // // Player disconnected entirely
+                                                                // let lobby_status = player_lobby.lock().await.remove_player(player_name.clone()).await;
+                                                                // if lobby_status == lobby::GAME_LOBBY_EMPTY {
+                                                                //     lobby_guard.remove_lobby(lobby_name.clone()).await;
+                                                                // } else {
+                                                                //     lobby_guard.update_lobby_names_status(lobby_name).await;
+                                                                // }
+                                                                // lobby_guard.broadcast_player_count().await;
+                                                                // lobby_guard.send_lobby_info().await;
+                                                                // lobby_guard.send_player_list().await;
+                                        
+                                                                // lobby_guard.remove_player(player_name.clone()).await;
+                                                                // lobby_guard.broadcast_player_count().await;
+                                                                
+                                                                // // Update player stats from database
+                                                                // if let Err(e) = db.update_player_stats(&player).await {
+                                                                //     eprintln!("Failed to update player stats: {}", e);
+                                                                // }
+                                                                
+                                                                // return "Disconnect".to_string();
+                                                            }
+                                                            _ => {
+                                                                // pass in the players input and validate it (check, call, raise, fold, all in)
+                                                                if let Ok(action) = client_msg {
+                                                                    let (valid_action, reset) = betting_round(&mut player, &mut lobby_guard, action).await;
+                                                                    if valid_action {
+                                                                        println!("valid action");
+                                                                        // update the server lobby player reference with updated clone data
+                                                                        lobby_guard.update_player_reference(&player).await;
+                                                                        if reset {
+                                                                            println!("reseting turns remaining");
+                                                                            // reset the turns_remaining counter if the player raised
+                                                                            lobby_guard.turns_remaining = lobby_guard.current_player_count;
+                                                                        }
+                                                                        break;
+                                                                    }
+                                                                } else {
+                                                                    println!("Invalid client message received BAD, they try again");
+                                                                }
+                                                            }
+                                                        }
+                                                    }
+                                                }
+                                            }
+                                        }
+                                        lobby_guard.turns_remaining -= 1;
+                                        println!("player {} finish turn", player_name);
+                                        if lobby_guard.check_end_game().await {
+                                            lobby_guard.clear_betting().await;
+                                            player.current_bet = 0;
+                                            lobby_guard.game_state = lobby::SHOWDOWN;
+                                        } else {
+                                            if lobby_guard.turns_remaining == 0 {
+                                                if lobby_guard.game_state == lobby::FIRST_BETTING_ROUND {
+                                                    lobby_guard.game_state = lobby::DRAW;
+                                                } else if lobby_guard.game_state == lobby::SECOND_BETTING_ROUND {
+                                                    lobby_guard.game_state = lobby::SHOWDOWN;
+                                                }
+                                                lobby_guard.turns_remaining = lobby_guard.current_player_count;
+                                                lobby_guard.clear_betting().await;
+                                                player.current_bet = 0;
+                                                lobby_guard.get_next_player(true).await;
+                                                println!("betting round finished, next player turn: {}", lobby_guard.current_player_turn);
+                                            } else {
+                                                lobby_guard.get_next_player(false).await;
+                                                println!("next player turn: {}", lobby_guard.current_player_turn);
+                                            }
+                                        }
+                                        lobby_guard.send_lobby_game_info().await;
+                                        lobby_guard.send_player_list().await;
+                                        
+                                    }
+                                    lobby::DRAW => {
+                                        println!("drawing round for player {}", player_name);
+                                        tx.send(Message::text(r#"{"message": "Drawing Round"}"#)).unwrap();
+                                        player.current_bet = 0; // reset attribute from betting round
+                                        
+                                        // Check if current player isn't folded
+                                        if player.state != player::FOLDED {
+                                            // Notify player it's their turn to draw
+                                            let turn_message = serde_json::json!({
+                                                "message": "Your turn to draw cards.",
+                                                "action": "draw",
+                                                "yourTurn": true,
+                                                "gameState": lobby::DRAW
+                                            });
+                                            tx.send(Message::text(turn_message.to_string())).unwrap();
+                                              
+                                            // Send game info with the DRAW_PHASE state to trigger UI
+                                            lobby_guard.send_lobby_game_info().await;
+                                            
+                                            // Wait for player's selection of cards to exchange
+                                            loop {
+                                                let result = {
+                                                    // Get next message from the player's websocket
+                                                    let mut rx = player.rx.lock().await;
+                                                    match rx.next().await {
+                                                        Some(res) => res,
+                                                        None => continue,
+                                                    }
+                                                };
+                                                if let Ok(msg) = result {
+                                                    if let Ok(text) = msg.to_str() {
+                                                        // Parse the incoming JSON message
+                                                        let draw_msg: Result<serde_json::Value, _> = serde_json::from_str(text);
+                                                        
+                                                        if let Ok(draw_data) = draw_msg {
+                                                            // Check if this is a DrawCards action
+                                                            if let Some("DrawCards") = draw_data.get("action").and_then(|a| a.as_str()) {
+                                                                // Get the indices of cards to replace
+                                                                if let Some(indices) = draw_data.get("cardIndices").and_then(|i| i.as_array()) {
+                                                                    let indices: Vec<usize> = indices
+                                                                        .iter()
+                                                                        .filter_map(|idx| idx.as_i64().map(|i| i as usize))
+                                                                        .collect();
+                                                                    
+                                                                    // Get current hand
+                                                                    let mut new_hand = player.hand.clone();
+                                                                    
+                                                                    // Replace selected cards with new ones
+                                                                    for &idx in indices.iter() {
+                                                                        if idx < new_hand.len() {
+                                                                            new_hand[idx] = lobby_guard.deck.deal();
+                                                                        }
+                                                                    }
+                                                                    
+                                                                    // Update player's hand
+                                                                    player.hand = new_hand.clone();
+                                                                    lobby_guard.update_player_hand(&player_name, new_hand).await;
+                                                                    
+                                                                    // Broadcast to other players
+                                                                    let exchanged_count = indices.len();
+                                                                    lobby_guard.broadcast(format!("{} exchanged {} cards.", player_name, exchanged_count)).await;
+                                                                    println!("{} exchanged {} cards.", player_name, exchanged_count);
+                                                                    
+                                                                    // Move to the next player
+                                                                    lobby_guard.turns_remaining -= 1;
+                                                                    if lobby_guard.turns_remaining == 0 {
+                                                                        // All players have completed their draws
+                                                                        lobby_guard.game_state = lobby::SECOND_BETTING_ROUND;
+                                                                        lobby_guard.turns_remaining = lobby_guard.current_player_count;
+                                                                        lobby_guard.get_next_player(true).await;
+                                                                        lobby_guard.send_lobby_game_info().await;
+                                                                        lobby_guard.send_player_list().await;
+                                                                        println!("Drawing round complete, moving to second betting round");
+                                                                    } else {
+                                                                        lobby_guard.get_next_player(false).await;
+                                                                        lobby_guard.send_lobby_game_info().await;
+                                                                        lobby_guard.send_player_list().await;
+                                                                    }
+                                                                    
+                                                                    // Update game info
+                                                                    break;
+                                                                }
+                                                            }
+                                                        }
+                                                    }
+                                                }
+                                            }
+                                        } else {
+                                            // Skip players who are folded or all-in
+                                            lobby_guard.turns_remaining -= 1;
+                                            if lobby_guard.turns_remaining == 0 {
+                                                // lobby_guard.game_state = SECOND_BETTING_ROUND;
+                                                lobby_guard.game_state = SHOWDOWN;
+    
+                                                lobby_guard.turns_remaining = lobby_guard.current_player_count;
+                                                lobby_guard.get_next_player(true).await;
+                                            } else {
+                                                lobby_guard.get_next_player(false).await;
+                                            }
+                                            lobby_guard.send_lobby_game_info().await;
+                                            lobby_guard.send_player_list().await;
+                                        }
+                                    }
+                                    lobby::SHOWDOWN => {
+                                        tx.send(Message::text(r#"{"message": "Showdown Round"}"#)).unwrap();
+                                        lobby_guard.turns_remaining -= 1;
+                                        if lobby_guard.turns_remaining == 0 {
+                                            // First determine winner(s) before creating showdown data
+                                            let winners = lobby_guard.showdown().await;
+                                            let showdown_data;
+                                            {
+                                                // Display all players' hands to everyone
+                                                let players = lobby_guard.players.lock().await;
+                                                
+                                                // Construct data for all active hands
+                                                let mut all_hands_data = Vec::new();
+                                                for player in players.iter() {
+                                                    if player.state != player::FOLDED {
+                                                        // Check if this player is a winner
+                                                        let is_winner = winners.contains(&player.name);
+                                                        
+                                                        let hand_data = serde_json::json!({
+                                                            "playerName": player.name,
+                                                            "hand": player.hand[0..].to_vec(), // Remove hand type from the array sent
+                                                            "winner": is_winner // Set winner flag based on the calculated winners
+                                                        });
+                                                        all_hands_data.push(hand_data);
+                                                    }
+                                                }
+                                                
+                                                // Create a formatted winner message
+                                                let winner_message = if winners.len() > 0 {
+                                                    format!("{} won the pot of ${}", winners.join(", "), lobby_guard.pot)
+                                                } else {
+                                                    "No winners determined".to_string()
+                                                };
+                                                
+                                                // Send all hands data to all players - using proper command format
+                                                showdown_data = serde_json::json!({
+                                                    "command": "showdownHands",
+                                                    "data": {
+                                                        "hands": all_hands_data,
+                                                        "pot": lobby_guard.pot,
+                                                        "winnerMessage": winner_message
+                                                    }
+                                                });
+                                            }
+                                            lobby_guard.broadcast_json(showdown_data.to_string()).await;
+                                            println!("Showdown data sent to all players");
+                                            
+                                            // Wait briefly before ending the round
+                                            tokio::time::sleep(tokio::time::Duration::from_secs(5)).await;
+                                            lobby_guard.game_state = lobby::UPDATE_DB;
+                                            lobby_guard.turns_remaining = lobby_guard.current_player_count;
+                                            lobby_guard.get_next_player(true).await;
+                                        } else {
+                                            // Proceed to next player
+                                            lobby_guard.get_next_player(false).await;
+                                        }
+                                    }
+                                    lobby::UPDATE_DB => {
+                                        // Update player stats and wallets in database
+                                        tx.send(Message::text(r#"{"message": "Game Ended"}"#)).unwrap();
+                                        lobby_guard.turns_remaining -= 1;
+                                        lobby_guard.get_next_player(false).await;
+                                        if lobby_guard.turns_remaining == 0 {
+                                            println!("player {} activating finished_game", player_name);
+                                            lobby_guard.finished_game().await;
+                                            lobby_guard.send_lobby_game_info().await;
+                                            lobby_guard.send_player_list().await;
+                                            println!("finished_game completed");
+                                        }
+                                        player.state = player::IN_LOBBY;
+                                        exit = true;
+                                        drop(lobby_guard);                                }
+                                    _ => {
+                                        panic!("Invalid game state: {}", lobby_guard.game_state);
+                                    }
+                                }
+                            } else {
+                                drop(lobby_guard);
+                            }
+                        }
+                    }
+                    let result = {
+                        // Get next message from the player's websocket
+                        let mut rx = player.rx.lock().await;
+                        match rx.next().await {
+                            Some(res) => res,
+                            None => continue,
+                        }
+                    };
+                    if let Ok(msg) = result {
+                        if let Ok(text) = msg.to_str() {
+                            // Parse the incoming JSON message
+                            let client_msg: JsonResult<ClientMessage> = serde_json::from_str(text);
+                            match client_msg {
+                                Ok(ClientMessage::Disconnect) => {
+                                    // Player disconnected entirely
+                                    {
+                                        let mut lobby_guard = player_lobby.lock().await;
+                                        // Add to the to_be_deleted list
+                                        // Update player state to folded if in a game
+                                        if !lobby_guard.to_be_deleted.contains(&player_name) {
+                                            lobby_guard.to_be_deleted.push(player_name.clone());
+                                        }
+                                        lobby_guard.update_player_state(&player_name, player::FOLDED).await;
+                                        
+                                        // Mark player as disconnected for UI display
+                                        let mut players = lobby_guard.players.lock().await;
+                                        if let Some(p) = players.iter_mut().find(|p| p.name == player_name) {
+                                            p.disconnected = true;
+                                        }
+                                        
+                                        // Notify other players
+                                        let disconnect_msg = serde_json::json!({
+                                            "message": format!("{} has disconnected and folded.", player_name),
+                                            "playerDisconnected": {
+                                                "name": player_name,
+                                                "state": player::FOLDED
+                                            }
+                                        });
+                                        lobby_guard.broadcast_json(disconnect_msg.to_string()).await;
+
+                                        lobby_guard.send_lobby_game_info().await;
+                                        lobby_guard.send_player_list().await;
+                                    }
+
+                                    if let Err(e) = db.update_player_stats(&player).await {
+                                        eprintln!("Failed to update player stats: {}", e);
+                                    }
+
+                                    
+                                    return "Disconnect".to_string();
+                                }
+                                _ => {
+                                    continue;
+                                }
+                            }
+                        }
+                    }
+                }
+            }
+        }
+        
+        // After each state transition, check for spectators
+        // check_for_spectators(lobby_).await;
+    }
+}
+
+/// This function is used to handle the game state machine for a seven-card poker game.
+/// It manages the different states of the game, including dealing cards, betting rounds, and showdown.
+/// 
+/// # Arguments
+/// * `lobby` - A mutable reference to the `Lobby` struct, which contains the game state and player information.
+/// 
+/// # Returns
+/// 
+/// This function does not return a value. It updates the game state and player statistics.
+/// It also handles the display of game information to all players.
+
+pub async fn seven_card_game_state_machine(server_lobby: Arc<Mutex<Lobby>>, mut player: Player, db: Arc<Database>) -> String {
+    let player_name = player.name.clone();
+    let player_lobby = player.lobby.clone();
+    let tx = player.tx.clone();
+    
+    // Update player state through the lobby
+    {
+        let mut lobby = player_lobby.lock().await;
+        lobby.set_player_ready(&player_name, false).await;
+        lobby.update_player_state(&player_name, player::IN_LOBBY).await;
+        player.state = player::IN_LOBBY;
+    }
+    
+    println!("{} has joined lobby: {}", player_name, player_lobby.lock().await.name);
+    player_lobby.lock().await.new_player_join().await;
+    
+    // Add a delay of one second
+    tokio::time::sleep(tokio::time::Duration::from_millis(500)).await;
+    
+    loop {
+        match player.state {
+            player::IN_LOBBY => {
+                loop {
+                    let result = {
+                        // Get next message from the player's websocket
+                        let mut rx = player.rx.lock().await;
+                        match rx.next().await {
+                            Some(res) => res,
+                            None => continue,
+                        }
+                    };
+                    
+                    if let Ok(msg) = result {
+                        if let Ok(text) = msg.to_str() {
+                            // Parse the incoming JSON message
+                            let client_msg: JsonResult<ClientMessage> = serde_json::from_str(text);
+                            
+                            let lobby_name = player_lobby.lock().await.name.clone();
+            
+                            match client_msg {
+                                Ok(ClientMessage::Quit) => {
+                                    // QUIT LOBBY - Return to server lobby
+                                    let lobby_status = player_lobby.lock().await.remove_player(player_name.clone()).await;
+                                    if lobby_status == lobby::GAME_LOBBY_EMPTY {
+                                        server_lobby.lock().await.remove_lobby(lobby_name).await;
+                                    } else {
+                                        server_lobby.lock().await.update_lobby_names_status(lobby_name).await;
+                                    }
+                                    server_lobby.lock().await.broadcast_player_count().await;
+                                    player_lobby.lock().await.send_lobby_info().await;
+                                    player_lobby.lock().await.send_player_list().await;
+                                    
+                                    // Send redirect back to server lobby
+                                    tx.send(Message::text(r#"{"message": "Leaving lobby...", "redirect": "server_lobby"}"#)).unwrap();
+                                    return "Normal".to_string();
+                                }
+                                Ok(ClientMessage::Disconnect) => {
+                                    // Player disconnected entirely
+                                    let lobby_status = player_lobby.lock().await.remove_player(player_name.clone()).await;
+                                    if lobby_status == lobby::GAME_LOBBY_EMPTY {
+                                        server_lobby.lock().await.remove_lobby(lobby_name.clone()).await;
+                                    } else {
+                                        server_lobby.lock().await.update_lobby_names_status(lobby_name).await;
+                                    }
+                                    server_lobby.lock().await.broadcast_player_count().await;
+                                    player_lobby.lock().await.send_lobby_info().await;
+                                    player_lobby.lock().await.send_player_list().await;
+            
+                                    server_lobby.lock().await.remove_player(player_name.clone()).await;
+                                    server_lobby.lock().await.broadcast_player_count().await;
+                                    
+                                    // Update player stats from database
+                                    if let Err(e) = db.update_player_stats(&player).await {
+                                        eprintln!("Failed to update player stats: {}", e);
+                                    }
+                                    
+                                    return "Disconnect".to_string();
+                                }
+                                Ok(ClientMessage::ShowLobbyInfo) => {
+                                    player_lobby.lock().await.send_lobby_info().await;
+                                    player_lobby.lock().await.send_player_list().await;
+                                }
+                                Ok(ClientMessage::Ready) => {
+                                    // READY UP - through the lobby
+                                    player_lobby.lock().await.check_ready(player_name.clone()).await;
+                                    player_lobby.lock().await.send_player_list().await;
+                                }
+                                Ok(ClientMessage::ShowStats) => {
+                                    // Get and send player stats
+                                    let stats = db.player_stats(&player_name).await;
+                                    if let Ok(stats) = stats {
+                                        let stats_json = serde_json::json!({
+                                            "stats": {
+                                                "username": player_name,
+                                                "gamesPlayed": stats.games_played,
+                                                "gamesWon": stats.games_won,
+                                                "wallet": stats.wallet
+                                            }
+                                        });
+                                        tx.send(Message::text(stats_json.to_string())).unwrap();
+                                    } else {
+                                        tx.send(Message::text(r#"{"error": "Failed to retrieve stats"}"#)).unwrap();
+                                    }
+                                }
+                                Ok(ClientMessage::StartGame) => {
+                                    // Start the game
+                                    println!("player: {}, received start game", player.name.clone());
+                                    let mut started = false;
+                                    while !started {
+                                        if let Ok(mut player_lobby_guard) = player_lobby.try_lock() {
+                                            player_lobby_guard.turns_remaining -= 1;
+                                            println!("turns remaining: {}", player_lobby_guard.turns_remaining);
+                                            if player_lobby_guard.turns_remaining == 0 {
+                                                player_lobby_guard.setup_game().await;
+                                            }
+                                            player_lobby_guard.update_player_state(&player_name, player::IN_GAME).await;
+                                            player.state = player::IN_GAME;
+                                            started = true;
+                                        }
+                                    }
+                                    tokio::time::sleep(tokio::time::Duration::from_millis(1000)).await;
+                                    break;
+                                }
+                                _ => {
+                                    // Unsupported action in lobby: disregard
+                                    if let Ok(player_lobby_guard) = player_lobby.try_lock() {
+                                        if player_lobby_guard.game_state != JOINABLE{
+                                            break;
+                                        }
+                                    } else {
+                                        continue;
+                                    }
+                                }
+                            }
+                        }
+                    }
+                }
+            }
+            _ => { // player is in game
+                // Load player stats from database for wallet
+                let stats = db.player_stats(&player_name).await;
+                if let Ok(stats) = stats {
+                    player.wallet = stats.wallet;
+                    player.games_played = 0;
+                    player.games_won = 0;
+                } else {
+                    tx.send(Message::text(r#"{"error": "Failed to retrieve wallet"}"#)).unwrap();
+                }
+                                
+                loop {
+                    if let Ok(mut lobby_guard) = player_lobby.try_lock() {
+                        if lobby_guard.current_player_turn == player_name {
+                            match lobby_guard.game_state {
+                                JOINABLE => {
+                                    continue;
+                                }
+                                START_OF_ROUND => {
+                                    lobby_guard.first_betting_player = (lobby_guard.first_betting_player + 1) % lobby_guard.current_player_count;
+                                    lobby_guard.game_state = DEAL_CARDS;
+                                    lobby_guard.deck.shuffle(); // Shuffle the deck at the start of the round
+                                    // Initialize turns counter for tracking player actions
+                                    lobby_guard.turns_remaining = lobby_guard.current_player_count;
+                                    lobby_guard.send_lobby_game_info().await;
+                                }
+                                DEAL_CARDS => {
+                                    // Seven-card stud dealing logic
+                                    println!("DEALING CARDS to player {}", player.name.clone());
+                                    if player.state != player::FOLDED {
+                                        // Deal cards according to the rules of Seven Card Stud
+                                        if lobby_guard.deal_card_counter == 0 {
+                                            // check if the player has money to play. if they do not, skip them and player state = folded
+                                            if player.wallet == 0 {
+                                                player.state = player::FOLDED;
+                                                lobby_guard.update_player_state(&player_name, player.state).await;
+                                                continue;
+                                            }
+                                            // First dealing round: 2 down, 1 up
+                                            // Deal first two cards face down
+                                            for _ in 0..2 {
+                                                let card = lobby_guard.deck.deal();
+                                                player.hand.push(card + 53); // +53 indicates face down
+                                            }
+                                            // Deal third card face up
+                                            player.hand.push(lobby_guard.deck.deal());
+
+                                            // they are dealt cards, they played a game
+                                            player.games_played += 1;
+                                            lobby_guard.update_player_reference(&player).await;
+                                        }
+                                        else if lobby_guard.deal_card_counter >= 1 && lobby_guard.deal_card_counter < 4 {
+                                            // Deal one face-up card
+                                            player.hand.push(lobby_guard.deck.deal());
+                                        } else if lobby_guard.deal_card_counter == 4 {
+                                            // Deal the final card face down
+                                            let card = lobby_guard.deck.deal();
+                                            player.hand.push(card + 53); // +53 indicates face down
+                                        }
+                                        lobby_guard.update_player_hand(&player_name, player.clone().hand).await;
+                                    }
+                                    lobby_guard.turns_remaining -= 1;
+                                    if lobby_guard.turns_remaining == 0 {
+                                        /*
+                                            calculate the player with best hand of face up cards
+                                            and update to the next current player
+                                        */
+                                        if lobby_guard.deal_card_counter == 0 {
+                                            lobby_guard.game_state = BRING_IN;
+                                            // If this player has the lowest up card, they pay bring-in
+                                            let mut lowest_up_card = 14;                                    
+                                            let mut lowest_up_card_player_idx = -1;
+                                            {
+                                                let players = lobby_guard.players.lock().await;
+                                                for (i, p) in players.iter().enumerate() {
+                                                    if p.state != player::FOLDED && p.hand.len() >= 3 {
+                                                        let card_value = if p.hand[2] % 13 == 0 { 13 } else { p.hand[2] % 13 }; // Treat Ace as the highest card
+                                                        if card_value < lowest_up_card {
+                                                            lowest_up_card = card_value;
+                                                            lowest_up_card_player_idx = i as i32;
+                                                        }
+                                                    }
+                                                }
+                                            }
+                                            let player_name = lobby_guard.players.lock().await[lowest_up_card_player_idx as usize].name.clone();
+                                            lobby_guard.current_player_turn = player_name;
+                                            lobby_guard.current_player_index = lowest_up_card_player_idx;
+                                        }
+                                        else if lobby_guard.deal_card_counter < 4 {
+                                            lobby_guard.game_state = BETTING_ROUND;
+                                            let mut best_p_index ;
+                                            {
+                                                let players = lobby_guard.players.lock().await;
+                                                let mut best_hand = (-1, -1, -1, -1, -1, -1); // Initialize best hand tuple
+                                                let mut best_player_index = -1;
+                                                
+                                                for (i, p) in players.iter().enumerate() {
+                                                    if (p.state != player::FOLDED && p.state != player::ALL_IN) && p.hand.len() >= 3 {
+                                                        let face_up_cards: Vec<i32> = p.hand.iter()
+                                                            .skip(2) // Skip the first two face-down cards
+                                                            .filter(|&&card| card <= 52) // Only include face-up cards
+                                                            .map(|&card| card) // Keep original card values
+                                                            .collect();
+                                                        println!("{} cards {:?}", p.name, p.hand);
+                                                        println!("{} face up cards {:?}", p.name, face_up_cards);
+                                                        let hand_type = get_hand_type(&face_up_cards); // Use only the face-up cards
+                                                        println!("{} hand type: {:?}", p.name, hand_type);
+                                                        if hand_type > best_hand {
+                                                            best_hand = hand_type;
+                                                            best_player_index = i as i32;
+                                                            println!("player index with best hand {}", best_player_index)
+                                                        }
+                                                    }
+                                                    else {best_player_index = 0;}
+                                                    
+                                                }
+                                                // drop(players);
+                                                // if best_player_index != -1 {
+                                                //     lobby_guard.current_player_index = best_player_index;
+                                                // } else {
+                                                //     lobby_guard.current_player_index = lobby_guard.current_player_index; // Default to current player if no valid hands found
+                                                // }
+                                                best_p_index = best_player_index;
+                                            }
+                                            lobby_guard.current_player_index = best_p_index;
+                                            let player_name = lobby_guard.players.lock().await[best_p_index as usize].name.clone();
+                                            println!("player name of best current hand {}", player_name);
+                                            lobby_guard.current_player_turn = player_name;
+                                        } 
+                                        else {
+                                            lobby_guard.game_state = BETTING_ROUND;
+                                            // order is preserved in the last betting round since last card is face down, we already know who had the strongest hand
+                                            lobby_guard.get_next_player(false).await;
+                                        }
+                                        lobby_guard.deal_card_counter += 1;
+                                        lobby_guard.turns_remaining = lobby_guard.current_player_count;
+                                        lobby_guard.send_player_list().await;
+                                        lobby_guard.send_lobby_game_info().await;
+                                    } else {
+                                        lobby_guard.get_next_player(false).await;
+                                        lobby_guard.send_player_list().await;
+                                        lobby_guard.send_lobby_game_info().await;
+                                    }
+                                }
+                                BRING_IN => {
+                                    lobby_guard.broadcast("Bring In stage".to_string()).await;
+                                    
+                                    let bring_in_amount = 15; // Standard bring-in amount
+                                    player.wallet -= bring_in_amount;
+                                    player.current_bet += bring_in_amount;
+                                    player.state = player::CALLED;
+                                    lobby_guard.pot += bring_in_amount;
+                                    lobby_guard.current_max_bet = bring_in_amount;
+                                    
+                                    // Update the player in the lobby
+                                    lobby_guard.players.lock().await[lobby_guard.current_player_index as usize].wallet = player.wallet;
+                                    lobby_guard.players.lock().await[lobby_guard.current_player_index as usize].current_bet = player.current_bet;
+                                    lobby_guard.players.lock().await[lobby_guard.current_player_index as usize].state = player.state;
+                                    
+                                    // Broadcast the bring-in action
+                                    lobby_guard.broadcast(format!("{} has the lowest up card and pays the bring-in of {}", player_name, bring_in_amount)).await;
+                                    
+                                    // Set up for the betting round
+                                    lobby_guard.game_state = BETTING_ROUND;
+                                    lobby_guard.turns_remaining = lobby_guard.current_player_count - 1; // -1 because bring-in player already acted
+                                    
+                                    // Move to next player BEFORE sending game info (this is the key fix)
+                                    lobby_guard.get_next_player(false).await; // Use true to ensure we move to the next valid player
+                                    
+                                    // Now send game info with the new player turn already set
+                                    lobby_guard.send_lobby_game_info().await;
+                                    lobby_guard.send_player_list().await;
+                                }
+                                lobby::BETTING_ROUND => {
+                                    println!("betting round current player {}", player_name);
+                                    tx.send(Message::text(r#"{"message": "Betting Round"}"#)).unwrap();
+                                    // skip the player if they are folded or all in
+                                    if player.state != player::FOLDED && player.state != player::ALL_IN {
+                                        loop {
+                                            let result = {
+                                                // Get next message from the player's websocket
+                                                let mut rx = player.rx.lock().await;
+                                                match rx.next().await {
+                                                    Some(res) => res,
+                                                    None => continue,
+                                                }
+                                            };
+
+                                            if let Ok(msg) = result {
+                                                if let Ok(text) = msg.to_str() {
+                                                    // Parse the incoming JSON message
+                                                    let client_msg: JsonResult<ClientMessage> = serde_json::from_str(text);
+                                                    match client_msg {
+                                                        Ok(ClientMessage::Disconnect) => {
+                                                            /*
+                                                            Add current player into to-be-rmoved list and keep their player reference active within the players vector
+                                                            
+                                                            
+                                                             */
+                                                        }
+                                                        _ => {
+                                                            // pass in the players input and validate it (check, call, raise, fold, all in)
+                                                            if let Ok(action) = client_msg {
+                                                                let (valid_action, reset) = betting_round(&mut player, &mut lobby_guard, action).await;
+                                                                if valid_action {
+                                                                    println!("valid action");
+                                                                    // update the server lobby player reference with updated clone data
+                                                                    lobby_guard.update_player_reference(&player).await;
+                                                                    if reset {
+                                                                        println!("reseting turns remaining");
+                                                                        // reset the turns_remaining counter if the player raised
+                                                                        lobby_guard.turns_remaining = lobby_guard.current_player_count;
+                                                                    }
+                                                                    break;
+                                                                }
+                                                            } else {
+                                                                println!("Invalid client message received BAD, they try again");
+                                                            }
+                                                        }
+                                                    }
+                                                }
+                                            }
+                                        }
+                                    }
+                                    lobby_guard.turns_remaining -= 1;
+                                    println!("player {} finish turn", player_name);
+                                    if lobby_guard.check_end_game().await {
+                                        lobby_guard.clear_betting().await;
+                                        lobby_guard.game_state = lobby::SHOWDOWN;
+                                    } else {
+                                        if lobby_guard.turns_remaining == 0 {
+                                            if lobby_guard.betting_round_counter < 4 {
+                                                println!("moving to dealing another card");
+                                                lobby_guard.game_state = lobby::DEAL_CARDS;
+                                            } else if lobby_guard.betting_round_counter == 4 {
+                                                lobby_guard.game_state = lobby::SHOWDOWN;
+                                                break;
+                                            }
+                                            lobby_guard.betting_round_counter += 1;
+                                            // broadcast the betting round count
+                                            println!("Betting round {}", lobby_guard.betting_round_counter);
+                                            lobby_guard.turns_remaining = lobby_guard.current_player_count;
+                                            lobby_guard.clear_betting().await;
+                                            lobby_guard.get_next_player(false).await;
+                                            println!("betting round finished, next player turn: {}", lobby_guard.current_player_turn);
+                                        } else {
+                                            lobby_guard.get_next_player(false).await;
+                                            println!("next player turn: {}", lobby_guard.current_player_turn);
+                                        }
+                                    }
+                                    lobby_guard.send_lobby_game_info().await;
+                                    lobby_guard.send_player_list().await;
+                                    
+                                }
+                                SHOWDOWN => {
+                                    lobby_guard.broadcast("------Showdown Round!------".to_string()).await;
+                                    
+                                    // Reveal all face-down cards
+                                    get_rid_of_x(&lobby_guard).await;
+                                    lobby_guard.send_player_list().await;
+
+                                    // create a copy of players hands
+                                    let mut player_hands_copy = Vec::new();
+                                    for player in lobby_guard.players.lock().await.iter() {
+                                        if player.state != player::FOLDED{
+                                            let mut hand = player.hand.clone();
+                                            // Remove face-down cards (53) from the hand
+                                            hand.retain(|&card| card <= 52);
+                                            player_hands_copy.push(hand);
+                                        }
+                                    }
+                                    // Find best 5-card hand from 7 cards
+                                    update_players_hand(&lobby_guard).await;
+                                    
+                                    // Determine winner(s) and award pot
+                                    lobby_guard.showdown().await;
+                                    
+                                    // reasign hands so ui doesnt ruin everything
+                                    {
+                                        let mut players = lobby_guard.players.lock().await;
+                                        let mut hand_iter = player_hands_copy.iter();
+                                        for player in players.iter_mut() {
+                                            if player.state != player::FOLDED {
+                                                if let Some(hand) = hand_iter.next() {
+                                                    player.hand = hand.clone();
+                                                }
+                                            }
+                                        }
+                                    }
+
+                                    // Wait briefly before ending the round
+                                    tokio::time::sleep(tokio::time::Duration::from_secs(5)).await;
+                                    
+                                    lobby_guard.game_state = UPDATE_DB;
+                                }
+                                UPDATE_DB => {
+                                    lobby_guard.update_db().await;
+                                    lobby_guard.send_lobby_game_info().await;
+                                    // lobby_guard.send_player_list().await;
+                                    // Update player stats and wallets in database
+                                    let player_states = lobby_guard.get_player_names_and_status().await;
+                                    for (player_name, _) in player_states {
+                                        // Reset player ready status
+                                        lobby_guard.set_player_ready(&player_name, false).await;
+                                        // Reset player state to IN_LOBBY
+                                        lobby_guard.update_player_state(&player_name, player::IN_LOBBY).await;
+                                    }
+                                    
+                                    // Reset game variables
+                                    lobby_guard.pot = 0;
+                                    lobby_guard.current_max_bet = 0;
+                                    lobby_guard.betting_round_counter = 0;
+                                    lobby_guard.deal_card_counter = 0;
+                                    
+                                    // Send game end notification to all clients
+                                    let end_game_msg = serde_json::json!({
+                                        "gameEnd": true,
+                                        "message": "Game has ended. All players need to ready up to start a new game."
+                                    });
+                                    lobby_guard.broadcast(end_game_msg.to_string()).await;
+                                    
+                                    // Reset game state back to JOINABLE
+                                    lobby_guard.game_state = lobby::JOINABLE;
+                                    lobby_guard.send_lobby_game_info().await;
+                                    lobby_guard.send_player_list().await;
+                                    println!("Game ended, lobby reset to JOINABLE state");
+                                    break;
+                                }
+                                _ => {
+                                    panic!("Invalid game state: {}", lobby_guard.game_state);
+                                }
+                            }
+                        } else {
+                            drop(lobby_guard);
+                        }
+                    }
+                    
+                    // Handle incoming messages when it's not player's turn
+                    let result = {
+                        let mut rx = player.rx.lock().await;
+                        match rx.next().await {
+                            Some(res) => res,
+                            None => continue,
+                        }
+                    };
+                    
+                    if let Ok(msg) = result {
+                        if let Ok(text) = msg.to_str() {
+                            let client_msg: JsonResult<ClientMessage> = serde_json::from_str(text);
+                            match client_msg {
+                                Ok(ClientMessage::Disconnect) => {
+                                    // Handle player disconnection
+                                    let lobby_name = player_lobby.lock().await.name.clone();
+                                    let lobby_status = player_lobby.lock().await.remove_player(player_name.clone()).await;
+                                    if lobby_status == lobby::GAME_LOBBY_EMPTY {
+                                        server_lobby.lock().await.remove_lobby(lobby_name.clone()).await;
+                                    } else {
+                                        server_lobby.lock().await.update_lobby_names_status(lobby_name).await;
+                                    }
+                                    server_lobby.lock().await.broadcast_player_count().await;
+                                    player_lobby.lock().await.send_lobby_info().await;
+                                    player_lobby.lock().await.send_player_list().await;
+            
+                                    server_lobby.lock().await.remove_player(player_name.clone()).await;
+                                    server_lobby.lock().await.broadcast_player_count().await;
+                                    
+                                    // Update player stats from database
+                                    if let Err(e) = db.update_player_stats(&player).await {
+                                        eprintln!("Failed to update player stats: {}", e);
+                                    }
+
+                                    
+                                    return "Disconnect".to_string();
+                                }
+                                _ => {
+                                    continue;
+                                }
+                            }
+                        }
+                    }
+                }
+            }
+        }
+    }
+}
+
+/// This function is used to handle the game state machine for a Texas Hold'em poker game.
+/// It manages the different states of the game, including blinds, dealing cards, betting rounds, and showdown.
+/// 
+/// # Arguments
+/// * `lobby` - A mutable reference to the `Lobby` struct, which contains the game state and player information.
+/// 
+/// # Returns
+/// 
+/// This function does not return a value. It updates the game state and player statistics.
+/// It also handles the display of game information to all players.
+pub async fn texas_holdem_game_state_machine(server_lobby: Arc<Mutex<Lobby>>, mut player: Player, db: Arc<Database>) -> String {
+    let player_name = player.name.clone();
+    let player_lobby = player.lobby.clone();
+    let tx = player.tx.clone();
+    
+    // Update player state through the lobby
+    {
+        let mut lobby = player_lobby.lock().await;
+        lobby.set_player_ready(&player_name, false).await;
+        lobby.update_player_state(&player_name, player::IN_LOBBY).await;
+        player.state = player::IN_LOBBY;
+    }
+    
+    println!("{} has joined lobby: {}", player_name, player_lobby.lock().await.name);
+    player_lobby.lock().await.new_player_join().await;
+
+    // Add a delay of one second
+    tokio::time::sleep(tokio::time::Duration::from_millis(500)).await;
+    
+    loop {
+        match player.state {
+            player::IN_LOBBY => {
+                loop {
+                    let result = {
+                        // Get next message from the player's websocket
+                        let mut rx = player.rx.lock().await;
+                        match rx.next().await {
+                            Some(res) => res,
+                            None => continue,
+                        }
+                    };
+                    
+                    if let Ok(msg) = result {
+                        if let Ok(text) = msg.to_str() {
+                            // Parse the incoming JSON message
+                            let client_msg: JsonResult<ClientMessage> = serde_json::from_str(text);
+                            
+                            let lobby_name = player_lobby.lock().await.name.clone();
+            
+                            match client_msg {
+                                Ok(ClientMessage::Quit) => {
+                                    // QUIT LOBBY - Return to server lobby
+                                    let lobby_status = player_lobby.lock().await.remove_player(player_name.clone()).await;
+                                    if lobby_status == lobby::GAME_LOBBY_EMPTY {
+                                        server_lobby.lock().await.remove_lobby(lobby_name).await;
+                                    } else {
+                                        server_lobby.lock().await.update_lobby_names_status(lobby_name).await;
+                                    }
+                                    server_lobby.lock().await.broadcast_player_count().await;
+                                    player_lobby.lock().await.send_lobby_info().await;
+                                    player_lobby.lock().await.send_player_list().await;
+                                    
+                                    // Send redirect back to server lobby
+                                    tx.send(Message::text(r#"{"message": "Leaving lobby...", "redirect": "server_lobby"}"#)).unwrap();
+                                    return "Normal".to_string();
+                                }
+                                Ok(ClientMessage::Disconnect) => {
+                                    // Player disconnected entirely
+                                    let lobby_status = player_lobby.lock().await.remove_player(player_name.clone()).await;
+                                    if lobby_status == lobby::GAME_LOBBY_EMPTY {
+                                        server_lobby.lock().await.remove_lobby(lobby_name.clone()).await;
+                                    } else {
+                                        server_lobby.lock().await.update_lobby_names_status(lobby_name).await;
+                                    }
+                                    server_lobby.lock().await.broadcast_player_count().await;
+                                    player_lobby.lock().await.send_lobby_info().await;
+                                    player_lobby.lock().await.send_player_list().await;
+            
+                                    server_lobby.lock().await.remove_player(player_name.clone()).await;
+                                    server_lobby.lock().await.broadcast_player_count().await;
+                                    
+                                    // Update player stats from database
+                                    if let Err(e) = db.update_player_stats(&player).await {
+                                        eprintln!("Failed to update player stats: {}", e);
+                                    }
+                                    
+                                    return "Disconnect".to_string();
+                                }
+                                Ok(ClientMessage::ShowLobbyInfo) => {
+                                    player_lobby.lock().await.send_lobby_info().await;
+                                    player_lobby.lock().await.send_player_list().await;
+                                }
+                                Ok(ClientMessage::Ready) => {
+                                    // READY UP - through the lobby
+                                    player_lobby.lock().await.check_ready(player_name.clone()).await;
+                                    player_lobby.lock().await.send_player_list().await;
+                                }
+                                Ok(ClientMessage::ShowStats) => {
+                                    // Get and send player stats
+                                    let stats = db.player_stats(&player_name).await;
+                                    if let Ok(stats) = stats {
+                                        let stats_json = serde_json::json!({
+                                            "stats": {
+                                                "username": player_name,
+                                                "gamesPlayed": stats.games_played,
+                                                "gamesWon": stats.games_won,
+                                                "wallet": stats.wallet
+                                            }
+                                        });
+                                        tx.send(Message::text(stats_json.to_string())).unwrap();
+                                    } else {
+                                        tx.send(Message::text(r#"{"error": "Failed to retrieve stats"}"#)).unwrap();
+                                    }
+                                }
+                                Ok(ClientMessage::StartGame) => {
+                                    // Start the game
+                                    println!("player: {}, received start game", player.name.clone());
+                                    let mut started = false;
+                                    while !started {
+                                        if let Ok(mut player_lobby_guard) = player_lobby.try_lock() {
+                                            // Check if enough players are ready to start
+                                            let player_states = player_lobby_guard.get_player_names_and_status().await;
+                                            let ready_players = player_states.iter().filter(|(_, ready)| *ready).count();
+                                            
+                                            // If more than 1 player is ready, start the game immediately
+                                            if ready_players >= 2 {
+                                                player_lobby_guard.setup_game().await;
+                                                
+                                                // Update all ready players to IN_GAME state
+                                                for (player_name, ready) in player_states {
+                                                    if ready {
+                                                        player_lobby_guard.update_player_state(&player_name, player::IN_GAME).await;
+                                                    }
+                                                }
+                                                
+                                                player.state = player::IN_GAME;
+                                                started = true;
+                                            } else {
+                                                // Not enough ready players yet
+                                                tx.send(Message::text(r#"{"message": "Need at least 2 ready players to start the game"}"#)).unwrap();
+                                                break;
+                                            }
+                                        }
+                                    }
+                                    tokio::time::sleep(tokio::time::Duration::from_millis(1000)).await;
+                                    break;
+                                }
+                                _ => {
+                                    // Unsupported action in lobby: disregard
+                                    if let Ok(player_lobby_guard) = player_lobby.try_lock() {
+                                        if player_lobby_guard.game_state != JOINABLE{
+                                            break;
+                                        }
+                                    } else {
+                                        continue;
+                                    }
+                                }
+                            }
+                        }
+                    }
+                }
+            }
+            _ => { // player is in game
+                let stats = db.player_stats(&player_name).await;
+                if let Ok(stats) = stats {
+                    player.wallet = stats.wallet;
+                    player.games_played = 0;
+                    player.games_won = 0;
+                } else {
+                    tx.send(Message::text(r#"{"error": "Failed to retrieve wallet"}"#)).unwrap();
+                }
+                
+                let mut betting_round_count = 1;
+                let mut deal_card_counter = 1;
+                
+                loop {
+                    if let Ok(mut lobby_guard) = player_lobby.try_lock() {
+                        if lobby_guard.current_player_turn == player_name {
+                            match lobby_guard.game_state {
+                                lobby::JOINABLE => {
+                                    continue;
+                                }
+                                lobby::START_OF_ROUND => {
+                                    // Increment games_played for ALL players at the start of a round
+                                    {
+                                        let mut players = lobby_guard.players.lock().await;
+                                        for p in players.iter_mut() {
+                                            // Only increment for active players (not folded/disconnected)
+                                            if p.state != player::FOLDED {
+                                                p.games_played += 1;
+                                                println!("Incrementing games_played for player {}: now {}", p.name, p.games_played);
+                                            }
+                                        }
+                                    }
+                                    
+                                    lobby_guard.game_state = lobby::SMALL_AND_BIG_BLIND;
+                                    
+                                    // Initialize turns counter for tracking player actions
+                                    lobby_guard.turns_remaining = lobby_guard.current_player_count;
+                                    lobby_guard.send_lobby_game_info().await;
+                                }
+                                lobby::SMALL_AND_BIG_BLIND => {
+                                    tokio::time::sleep(tokio::time::Duration::from_millis(500)).await;
+                                    lobby_guard.broadcast("Adding Small and Big Blind".to_string()).await;
+                                    
+                                    // Implement blinds logic directly in the state machine instead of calling the function
+                                    let big_blind = 10;
+                                    let small_blind = 5;
+                                    let mut names: Vec<String> = Vec::new();
+                                    
+                                    // Calculate small blind and big blind player indices
+                                    let small_blind_player_i = (lobby_guard.first_betting_player + 1) % lobby_guard.current_player_count;
+                                    let big_blind_player_i = (lobby_guard.first_betting_player + 2) % lobby_guard.current_player_count;
+                                    
+                                    // Apply blinds
+                                    let players_tx;
+                                    {
+                                        let mut players = lobby_guard.players.lock().await;
+                                        
+                                        // Small blind
+                                        let small_blind_player = &mut players[small_blind_player_i as usize];
+                                        small_blind_player.wallet -= small_blind;
+                                        small_blind_player.current_bet = small_blind; // Set directly instead of adding
+                                        small_blind_player.state = player::CALLED;
+                                        names.push(small_blind_player.name.clone());
+                                        println!("Small blind player ({}) current bet: {}", small_blind_player.name, small_blind_player.current_bet);
+                                        
+                                        // Big blind
+                                        let big_blind_player = &mut players[big_blind_player_i as usize];
+                                        big_blind_player.wallet -= big_blind;
+                                        big_blind_player.current_bet = big_blind; // Set directly instead of adding
+                                        big_blind_player.state = player::CALLED;
+                                        names.push(big_blind_player.name.clone());
+                                        println!("Big blind player ({}) current bet: {}", big_blind_player.name, big_blind_player.current_bet);
+                                        
+                                        // Get player transactions before releasing the lock
+                                        players_tx = players.iter().map(|p| p.tx.clone()).collect::<Vec<_>>();
+                                    }
+                                    
+                                    // Update pot and max bet after players lock is dropped
+                                    lobby_guard.pot += small_blind + big_blind;
+                                    lobby_guard.current_max_bet = big_blind;
+                                    
+                                    // Send message to players
+                                    lobby_guard.lobby_wide_send(players_tx, format!("{} has paid the small blind of {}\n{} has paid the big blind of {}", 
+                                        names[0], small_blind, names[1], big_blind)).await;
+                                    
+                                    // Debug current bets before state change
+                                    {
+                                        let players = lobby_guard.players.lock().await;
+                                        for player in players.iter() {
+                                            println!("Before DEAL_CARDS - Player {} bet: {}", player.name, player.current_bet);
+                                        }
+                                    }
+                                    
+                                    // Update the first betting player to be after the big blind
+                                    lobby_guard.first_betting_player = (lobby_guard.first_betting_player + 3) % lobby_guard.current_player_count;
+                                    lobby_guard.get_next_player(true).await;
+                                    
+                                    // Transition to DEAL_CARDS state
+                                    lobby_guard.game_state = lobby::DEAL_CARDS;
+                                    
+                                    // Send updated game information without resetting bets
+                                    lobby_guard.send_lobby_game_info().await;
+                                    lobby_guard.send_player_list().await;
+                                    
+                                    // Debug current bets after state change
+                                    {
+                                        let players = lobby_guard.players.lock().await;
+                                        for player in players.iter() {
+                                            println!("After DEAL_CARDS - Player {} bet: {}", player.name, player.current_bet);
+                                        }
+                                    }
+                                }
+                                lobby::DEAL_CARDS => {
+                                    // If player doesn't have enough money to play then fold them
+                                    if player.wallet < 10 {
+                                        player.state = player::FOLDED;
+                                        player_lobby.lock().await.update_player_state(&player_name, player::FOLDED).await;
+                                        tx.send(Message::text(r#"{"message": "You have been folded due to insufficient funds"}"#)).unwrap();
+                                        continue;
+                                    }
+                                    //print deal card counter
+                                    println!("deal card counter {}", deal_card_counter);
+                                    if deal_card_counter == 1 {
+                                        // Pre-flop: Deal 2 hole cards to each player
+                                        lobby_guard.broadcast("Dealing hole cards...".to_string()).await;
+                                        lobby_guard.deck.shuffle();
+                                        deal_cards_texas(&mut lobby_guard, deal_card_counter).await;
+                                        deal_card_counter += 1;
+                                        
+                                        // Move to first betting round (pre-flop)
+                                        lobby_guard.game_state = BETTING_ROUND;
+                                        lobby_guard.turns_remaining = lobby_guard.current_player_count;
+                                        lobby_guard.send_player_list().await; // Add this line to send cards to clients
+                                        lobby_guard.send_lobby_game_info().await;
+                                    } else if deal_card_counter == 2 {
+                                        // Flop: Deal 3 community cards
+                                        lobby_guard.broadcast("Dealing the flop...".to_string()).await;
+                                        deal_cards_texas(&mut lobby_guard, deal_card_counter).await;
+                                        deal_card_counter += 1;
+                                        
+                                        // Reset betting for flop betting round
+                                        lobby_guard.reset_current_bets().await;
+                                        lobby_guard.game_state = BETTING_ROUND;
+                                        lobby_guard.turns_remaining = lobby_guard.current_player_count;
+                                        lobby_guard.send_lobby_game_info().await;
+                                    } else if deal_card_counter == 3 {
+                                        // Turn: Deal 1 community card
+                                        lobby_guard.broadcast("Dealing the turn...".to_string()).await;
+                                        deal_cards_texas(&mut lobby_guard, deal_card_counter).await;
+                                        deal_card_counter += 1;
+                                        
+                                        // Reset betting for turn betting round
+                                        lobby_guard.reset_current_bets().await;
+                                        lobby_guard.game_state = BETTING_ROUND;
+                                        lobby_guard.turns_remaining = lobby_guard.current_player_count;
+                                        lobby_guard.send_lobby_game_info().await;
+                                    } else if deal_card_counter == 4 {
+                                        // River: Deal last community card
+                                        lobby_guard.broadcast("Dealing the river...".to_string()).await;
+                                        deal_cards_texas(&mut lobby_guard, deal_card_counter).await;
+                                        deal_card_counter += 1;
+                                        
+                                        // Reset betting for river betting round
+                                        lobby_guard.reset_current_bets().await;
+                                        lobby_guard.game_state = BETTING_ROUND;
+                                        lobby_guard.turns_remaining = lobby_guard.current_player_count;
+                                        lobby_guard.send_lobby_game_info().await;
+                                    }else if deal_card_counter == 5 {
+                                        // After the river, go to showdown
+                                        lobby_guard.game_state = SHOWDOWN;
+                                        lobby_guard.send_lobby_game_info().await;
+                                    }
+                                }
+                                lobby::BETTING_ROUND => {
+                                    println!("betting round current player {}", player_name);
+                                    tx.send(Message::text(r#"{"message": "Betting Round"}"#)).unwrap();
+                                    // skip the player if they are folded or all in
+                                    if player.state != player::FOLDED && player.state != player::ALL_IN {
+                                        loop {
+                                            let result = {
+                                                // Get next message from the player's websocket
+                                                let mut rx = player.rx.lock().await;
+                                                match rx.next().await {
+                                                    Some(res) => res,
+                                                    None => continue,
+                                                }
+                                            };
+
+                                            if let Ok(msg) = result {
+                                                if let Ok(text) = msg.to_str() {
+                                                    // Parse the incoming JSON message
+                                                    let client_msg: JsonResult<ClientMessage> = serde_json::from_str(text);
+                                                    match client_msg {
+                                                        Ok(ClientMessage::Disconnect) => {
+                                                            /*
+                                                            Add current player into to-be-rmoved list and keep their player reference active within the players vector
+                                                            
+                                                            
+                                                             */
+
+
+                                                            // // Player disconnected entirely
+                                                            // let lobby_status = player_lobby.lock().await.remove_player(player_name.clone()).await;
+                                                            // if lobby_status == lobby::GAME_LOBBY_EMPTY {
+                                                            //     lobby_guard.remove_lobby(lobby_name.clone()).await;
+                                                            // } else {
+                                                            //     lobby_guard.update_lobby_names_status(lobby_name).await;
+                                                            // }
+                                                            // lobby_guard.broadcast_player_count().await;
+                                                            // lobby_guard.send_lobby_info().await;
+                                                            // lobby_guard.send_player_list().await;
+                                    
+                                                            // lobby_guard.remove_player(player_name.clone()).await;
+                                                            // lobby_guard.broadcast_player_count().await;
+                                                            
+                                                            // // Update player stats from database
+                                                            // if let Err(e) = db.update_player_stats(&player).await {
+                                                            //     eprintln!("Failed to update player stats: {}", e);
+                                                            // }
+                                                            
+                                                            // return "Disconnect".to_string();
+                                                        }
+                                                        _ => {
+                                                            // pass in the players input and validate it (check, call, raise, fold, all in)
+                                                            if let Ok(action) = client_msg {
+                                                                sync_player_state(&mut player, &mut lobby_guard).await;
+                                                                let (valid_action, reset) = betting_round(&mut player, &mut lobby_guard, action).await;
+                                                                if valid_action {
+                                                                    println!("valid action");
+                                                                    // update the server lobby player reference with updated clone data
+                                                                    lobby_guard.update_player_reference(&player).await;
+                                                                    if reset {
+                                                                        println!("reseting turns remaining");
+                                                                        // reset the turns_remaining counter if the player raised
+                                                                        lobby_guard.turns_remaining = lobby_guard.current_player_count;
+                                                                    }
+                                                                    break;
+                                                                }
+                                                            } else {
+                                                                println!("Invalid client message received BAD, they try again");
+                                                            }
+                                                        }
+                                                    }
+                                                }
+                                            }
+                                        }
+                                    }
+                                    lobby_guard.turns_remaining -= 1;
+                                    println!("player {} finish turn", player_name);
+                                    if lobby_guard.check_end_game().await {
+                                        lobby_guard.clear_betting().await;
+                                        lobby_guard.game_state = lobby::SHOWDOWN;
+                                    } else {
+                                        if lobby_guard.turns_remaining == 0 {
+                                            if deal_card_counter < 4 {
+                                                // If there are more cards to deal (flop, turn, river), go back to DEAL_CARDS
+                                                lobby_guard.game_state = lobby::DEAL_CARDS;
+                                            } else {
+                                                // After the river betting round, go to SHOWDOWN
+                                                lobby_guard.game_state = lobby::SHOWDOWN;
+                                            }
+                                            lobby_guard.turns_remaining = lobby_guard.current_player_count;
+                                            lobby_guard.clear_betting().await;
+                                            lobby_guard.get_next_player(true).await;
+                                            println!("betting round finished, next player turn: {}", lobby_guard.current_player_turn);
+                                        } else {
+                                            lobby_guard.get_next_player(false).await;
+                                            println!("next player turn: {}", lobby_guard.current_player_turn);
+                                        }
+                                    }
+                                    lobby_guard.send_lobby_game_info().await;
+                                    lobby_guard.send_player_list().await;
+                                    
+                                }
+                                lobby::SHOWDOWN => {
+                                    lobby_guard.broadcast("------ Showdown! ------".to_string()).await;
+                                    
+                                    // Store a map of original player hands before evaluation
+                                    let original_hands = {
+                                        let players = lobby_guard.players.lock().await;
+                                        let mut hands_map = std::collections::HashMap::new();
+                                        for p in players.iter() {
+                                            if p.hand.len() >= 2 {
+                                                hands_map.insert(p.name.clone(), p.hand.clone());
+                                            }
+                                        }
+                                        hands_map
+                                    };
+                                    
+                                    // Update player hands with best 5 cards from their hole cards + community cards
+                                    update_players_hand(&lobby_guard).await;
+                                    
+                                    // Get ALL players, including folded ones
+                                    let all_players = {
+                                        let players = lobby_guard.players.lock().await;
+                                        players.iter().map(|p| p.clone()).collect::<Vec<Player>>()
+                                    };
+                                    
+                                    // Get community cards
+                                    let community_cards = lobby_guard.community_cards.lock().await.clone();
+                                    
+                                    // Construct data for all hands, including folded players
+                                    let mut all_hands_data = Vec::new();
+                                    for player in all_players.iter() {
+                                        if player.state == player::FOLDED {
+                                            // Include folded players with their state and original hole cards
+                                            all_hands_data.push(serde_json::json!({
+                                                "playerName": player.name,
+                                                "hand": original_hands.get(&player.name).unwrap_or(&Vec::new()).clone(),
+                                                "state": player::FOLDED,
+                                                "handName": "Folded"
+                                            }));
+                                        } else {
+                                            // Non-folded players with their hand data
+                                            let hand_type = (player.hand[0], player.hand[1], player.hand[2], player.hand[3], player.hand[4], player.hand[5]);
+                                            let hand_name = hand_type_to_string(hand_type.0);
+                                            
+                                            all_hands_data.push(serde_json::json!({
+                                                "playerName": player.name,
+                                                "hand": original_hands.get(&player.name).unwrap_or(&Vec::new()).clone(),
+                                                "state": player.state,
+                                                "handName": hand_name,
+                                                "handRank": hand_type
+                                            }));
+                                        }
+                                    }
+                                    
+                                    // Send all hands and community cards data to all players
+                                    let all_hands_json = serde_json::json!({
+                                        "type": "showdownHands",
+                                        "hands": all_hands_data,
+                                        "communityCards": community_cards
+                                    });
+                                    lobby_guard.broadcast(all_hands_json.to_string()).await;
+                                    
+                                    // Determine winner(s) and award pot
+                                    lobby_guard.showdown_texas().await;
+                                    
+                                    // Wait briefly before ending the round
+                                    tokio::time::sleep(tokio::time::Duration::from_secs(5)).await;
+                                    lobby_guard.game_state = UPDATE_DB;
+                                }
+                                lobby::UPDATE_DB => {
+                                    // Update player stats and wallets in database
+                                    let player_states = lobby_guard.get_player_names_and_status().await;
+                                    
+                                    // First explicitly set all players to IN_LOBBY and not ready
+                                    {
+                                        let mut players = lobby_guard.players.lock().await;
+                                        for p in players.iter_mut() {
+                                            println!("Setting player {} state to IN_LOBBY", p.name);
+                                            p.state = player::IN_LOBBY;
+                                            p.ready = false;
+                                        }
+                                    }
+                                    
+                                    // Update the database with player statistics
+                                    sync_player_state(&mut player, &mut lobby_guard).await;
+                                    lobby_guard.update_db().await;
+                                    
+                                    // Now reset the game for a new round
+                                    lobby_guard.reset_game_for_new_round().await;
+                                    
+                                    
+                                    // Send game end notification
+                                    let end_game_msg = serde_json::json!({
+                                        "gameEnd": true,
+                                        "message": "Game has ended. All players need to ready up to start a new game."
+                                    });
+                                    lobby_guard.broadcast(end_game_msg.to_string()).await;
+                                    
+                                    // Reset game state to JOINABLE
+                                    lobby_guard.game_state = lobby::JOINABLE;
+                                    lobby_guard.send_lobby_game_info().await;
+                                    lobby_guard.send_player_list().await;
+                                    println!("Game ended, lobby reset to JOINABLE state");
+                                    
+                                    // IMPORTANT: Set the current player's state correctly before breaking
+                                    player.state = player::IN_LOBBY;
+                                    //print all player states in lobby
+                                    println!("All player states in lobby after game end:");
+                                    {
+                                        let players = lobby_guard.players.lock().await;
+                                        for p in players.iter() {
+                                            println!("Player {} state: {}", p.name, p.state);
+                                        }
+                                    }
+                                    break;
+                                }
+                                _ => {
+                                    panic!("Invalid game state: {}", lobby_guard.game_state);
+                                }
+                            }
+                        } else {
+                            drop(lobby_guard);
+                        }
+                    }
+                    
+                    // Handle other player messages during the game
+                    let result = {
+                        let mut rx = player.rx.lock().await;
+                        match rx.next().await {
+                            Some(res) => res,
+                            None => continue,
+                        }
+                    };
+                    
+                    if let Ok(msg) = result {
+                        if let Ok(text) = msg.to_str() {
+                            let client_msg: JsonResult<ClientMessage> = serde_json::from_str(text);
+                            match client_msg {
+                                Ok(ClientMessage::Disconnect) => {
+                                    // Player disconnected entirely
+                                    let lobby_name = player_lobby.lock().await.name.clone();
+                                    let lobby_status = player_lobby.lock().await.remove_player(player_name.clone()).await;
+                                    if lobby_status == lobby::GAME_LOBBY_EMPTY {
+                                        server_lobby.lock().await.remove_lobby(lobby_name.clone()).await;
+                                    } else {
+                                        server_lobby.lock().await.update_lobby_names_status(lobby_name).await;
+                                    }
+                                    server_lobby.lock().await.broadcast_player_count().await;
+                                    player_lobby.lock().await.send_lobby_info().await;
+                                    player_lobby.lock().await.send_player_list().await;
+
+                                    server_lobby.lock().await.remove_player(player_name.clone()).await;
+                                    server_lobby.lock().await.broadcast_player_count().await;
+                                    
+                                    // Update player stats from database
+                                    if let Err(e) = db.update_player_stats(&player).await {
+                                        eprintln!("Failed to update player stats: {}", e);
+                                    }
+                                    
+                                    return "Disconnect".to_string();
+                                }
+                                Ok(ClientMessage::ShowLobbyInfo) => {
+                                    player_lobby.lock().await.send_lobby_info().await;
+                                    player_lobby.lock().await.send_player_list().await;
+                                }
+                                _ => {
+                                    continue;
+                                }
+                            }
+                        }
+                    }
+                }
+                
+                // Reset player state to IN_LOBBY after game ends
+            }
+        }
+    }
+}
+
+#[cfg(test)]
+mod tests {
+    use super::*;
+
+    #[test]
+    fn test_get_hand_type_high_card() {
+        let hand = vec![0, 8, 23, 29, 51]; // Ace Hearts 9 Hearts Jack Diamond 4 Spade King Club
+        let result = get_hand_type(&hand);
+        assert_eq!(result, (0, 13, 12, 10, 8, 3));
+    }
+
+    #[test]
+    fn test_get_hand_type_one_pair() {
+        let hand = vec![2, 15, 32, 48, 18]; // 3 Hearts, 3 Diamond, 7 Spade, 10 Club, 6 Diamond
+        let result = get_hand_type(&hand);
+        assert_eq!(result, (1, 2, 9, 6, 5, 0)); // One pair of 3s, followed by high cards in descending order
+    }
+    #[test]
+    fn test_get_hand_type_two_pair() {
+        let hand = vec![2, 15, 32, 45, 18]; // 3 Hearts, 3 Diamond, 7 Spade, 7 Club, 6 Diamond
+        let result = get_hand_type(&hand);
+        assert_eq!(result, (2, 6, 2, 5, 0, 0)); // Two pair of 3s and 7s
+    }
+    #[test]
+    fn test_get_hand_type_three_of_a_kind() {
+        let hand = vec![2, 15, 28, 45, 18]; // 3 Hearts, 3 Diamond, 3 Spade, 7 Club, 6 Diamond
+        let result = get_hand_type(&hand);
+        assert_eq!(result, (3, 2, 6, 5, 0, 0)); // Three of a kind of 3s
+    }
+
+    #[test]
+    fn test_get_hand_type_straight() {
+        let hand = vec![2, 16, 30, 44, 19]; // 3 Hearts, 4 Diamond, 5 Spade, 6 Club, 7 Diamond
+        let result = get_hand_type(&hand);
+        assert_eq!(result, (4, 6, 0, 0, 0, 0)); // Straight from 3 to 7
+    }
+
+    #[test]
+    fn test_get_hand_type_flush() {
+        let hand = vec![6, 1, 2, 3, 4]; // 7 Hearts, 2 Hearts, 3 Hearts, 4 Hearts, 5 Hearts
+        let result = get_hand_type(&hand);
+        assert_eq!(result, (5, 6, 4, 3, 2, 1)); // Flush with Ace high
+    }
+
+    #[test]
+    fn test_get_hand_type_full_house() {
+        let hand = vec![2, 15, 28, 45, 19]; // 3 Hearts, 3 Diamond, 3 Spade, 7 Club, 7 Diamond
+        let result = get_hand_type(&hand);
+        assert_eq!(result, (6, 2, 2, 0, 0, 0)); // Full house with three of a kind and a pair
+    }
+
+    #[test]
+    fn test_get_hand_type_four_of_a_kind() {
+        let hand = vec![2, 15, 28, 41, 19]; // 3 Hearts, 3 Diamond, 3 Spade, 3 Club, 7 Diamond
+        let result = get_hand_type(&hand);
+        assert_eq!(result, (7, 2, 6, 0, 0, 0)); // Four of a kind with three of a kind and a pair
+    }
+
+    #[test]
+    fn test_get_hand_type_straight_flush() {
+        let hand = vec![2, 3, 4, 5, 6]; // 3 Hearts, 4 Hearts, 5 Hearts, 6 Hearts, 7 Hearts
+        let result = get_hand_type(&hand);
+        assert_eq!(result, (8, 6, 6, 0, 0, 0)); // Straight flush from 3 to 7
+    }
+
+    
+
 }