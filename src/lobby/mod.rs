//! This module contains the definitions for the Lobby and Player structs, as well as the implementation of the game state machine.
//! 
//! The Lobby struct represents a game lobby, which can contain multiple players. It manages the game state and player interactions.
//! 
//! The Player struct represents a player in the game. It contains the player's name, hand, wallet balance, and other attributes.
//! 
//! The game state machine is implemented as a series of async functions that handle the game logic, such as dealing cards, betting rounds, and showdowns.
//! 
//! The game state machine is driven by player input, which is received via WebSocket messages. The game state machine processes the input and sends messages back to the players. 
use super::*;
use crate::Deck;
use sqlx::SqlitePool;
use std::sync::Arc;
use tokio::sync::{mpsc, mpsc::UnboundedSender, Mutex};
use warp:: ws::Message;
use games::{get_best_hand, get_hand_type};


// Lobby attribute definitions
pub const MAX_PLAYER_COUNT: i32 = 5;
pub const EMPTY: i32 = -1;
pub const JOINABLE: i32 = 0;
pub const START_OF_ROUND: i32 = 1;
pub const ANTE: i32 = 2;
pub const SMALL_AND_BIG_BLIND: i32 = 19;
pub const BIG_BLIND: i32 = 20;
pub const DEAL_COMMUNITY_CARDS: i32 = 21;
pub const DEAL_CARDS: i32 = 3;
pub const FIRST_BETTING_ROUND: i32 = 14;
pub const SECOND_BETTING_ROUND: i32 = 15;
pub const BETTING_ROUND: i32 = 16;
pub const DRAW: i32 = 5;
pub const BRING_IN: i32 = 50;

pub const SHOWDOWN: i32 = 7;
pub const END_OF_ROUND: i32 = 8;
pub const UPDATE_DB: i32 = 9;
pub const TURN_ROUND: i32 = 10;
pub const FLOP_ROUND: i32 = 11;
pub const RIVER_ROUND: i32 = 12;

// Method return defintions
pub const SUCCESS: i32 = 100;
pub const FAILED: i32 = 101;
pub const SERVER_FULL: i32 = 102;
pub const GAME_LOBBY_EMPTY: i32 = 103;
pub const GAME_LOBBY_NOT_EMPTY: i32 = 104;
pub const GAME_LOBBY_FULL: i32 = 105;

pub const FIVE_CARD_DRAW: i32 = 10;
pub const SEVEN_CARD_STUD: i32 = 11;
pub const TEXAS_HOLD_EM: i32 = 12;
pub const NOT_SET: i32 = 13;




#[derive(Clone)]
pub struct Lobby {
    pub name: String,
    // Use Arc<Mutex<...>> so the Lobby struct can #[derive(Clone)]
    pub players: Arc<Mutex<Vec<Player>>>,
    pub lobbies: Arc<Mutex<Vec<Arc<Mutex<Lobby>>>>>,
    pub lobby_names_and_status: Arc<Mutex<Vec<(String, i32, i32, i32, i32)>>>, // store lobby names and their statuses
    pub game_db: SqlitePool,
    pub deck: Deck,
    pub pot: i32,
    pub current_player_count: i32,
    pub max_player_count: i32,
    pub game_state: i32,
    pub first_betting_player: i32,
    pub game_type: i32,
    pub current_max_bet: i32,
    pub community_cards: Arc<Mutex<Vec<i32>>>,
    pub current_player_turn: String,
    pub current_player_index: i32,
    pub turns_remaining: i32,
    pub spectators: Arc<Mutex<Vec<Player>>>,
}

impl Lobby {
    pub async fn new(lobby_type: i32, lobby_name: String) -> Self {
        let player_count;
        match lobby_type {
            FIVE_CARD_DRAW => {
                player_count = 5;
            }
            SEVEN_CARD_STUD => {
                player_count = 7
            }
            TEXAS_HOLD_EM => {
                player_count = 10
            }
            _ => {
                player_count = MAX_PLAYER_COUNT;
            }

        }
        Self {
            name: lobby_name,
            players: Arc::new(Mutex::new(Vec::new())),
            lobbies: Arc::new(Mutex::new(Vec::new())),
            lobby_names_and_status: Arc::new(Mutex::new(Vec::new())),
            deck: Deck::new(),
            current_player_count: 0,
            max_player_count: player_count,
            pot: 0,
            game_state: JOINABLE,
            first_betting_player: 0,
            game_db: SqlitePool::connect("sqlite://poker.db").await.unwrap(),
            game_type: lobby_type,
            current_max_bet: 0,
            community_cards: Arc::new(Mutex::new(Vec::new())),
            current_player_turn: "".to_string(),
            current_player_index: 0,
            turns_remaining: 0,
            spectators: Arc::new(Mutex::new(Vec::new())),
        }
    }

    pub async fn get_player_count(&self) -> i32 {
        self.current_player_count
    }

    pub async fn add_player(&mut self, mut player: Player) {
        {
            let mut players = self.players.lock().await;
            player.state = player::IN_LOBBY;
            players.push(player);
        } // Release the immutable borrow of self.players here
        
        self.current_player_count += 1;
        if self.current_player_count == self.max_player_count {
            self.game_state = GAME_LOBBY_FULL;
        } else {
            self.game_state = JOINABLE;
        }
        self.new_player_join().await;
    }

    pub async fn add_spectator(&mut self, player: Player) {
        let name = player.name.clone();
        {
            let mut spectators = self.spectators.lock().await;
            spectators.push(player);
        }

        // Broadcast that a spectator joined
        self.broadcast(format!("{} has joined as a spectator", name)).await;
    }

    pub async fn remove_player(&mut self, username: String) -> i32 {
        let mut players = self.players.lock().await;
        players.retain(|p| p.name != username);
        let players_tx = players.iter().map(|p| p.tx.clone()).collect::<Vec<_>>();
        self.lobby_wide_send(players_tx, format!("{} has disconnected from {}.", username, self.name)).await;
        println!("Player removed from {}: {}", self.name, username);
        self.current_player_count -= 1;
        
        let result = if self.current_player_count == 0 {
            GAME_LOBBY_EMPTY
        } else {
            self.game_state = JOINABLE;
            GAME_LOBBY_NOT_EMPTY
        };
        
        result
    }

    pub async fn remove_spectator(&mut self, username: String) -> bool {
        let mut spectators = self.spectators.lock().await;
        let initial_count = spectators.len();
        spectators.retain(|p| p.name != username);

        initial_count > spectators.len()
    }

    pub async fn update_lobby_names_status(&self, lobby_name: String) {
        // This method should only be called by the server lobby
        {
            let mut lobby_names_and_status = self.lobby_names_and_status.lock().await;
            for (name, status, _, player_count, _) in lobby_names_and_status.iter_mut() {
                if *name == lobby_name {
                    // Find the target lobby to get its current state
                    let lobbies = self.lobbies.lock().await;
                    for lobby in lobbies.iter() {
                        if let Ok(lobby_guard) = lobby.try_lock() {
                            if lobby_guard.name == lobby_name {
                                // Update with current values from the actual lobby
                                *status = lobby_guard.game_state;
                                *player_count = lobby_guard.current_player_count;
                                println!("count: {}", player_count);
                                break;
                            }
                        } else {
                            println!("didn't lock");
                        }
                    }
                    break;
                }
            }
        } // Mutex is automatically dropped here when the block ends
        let lobbies = self.get_lobby_names_and_status().await;
        println!("{:?}", lobbies);
        
        // After updating, broadcast the changes to all players
        self.broadcast_lobbies(None).await;
    }

    pub async fn broadcast_player_count(&self) {
        let count = self.current_player_count;
        let message = format!(r#"{{"playerCount": {}}}"#, count);
        self.broadcast(message).await;
    }

    pub async fn add_lobby(&self, lobby: Arc<Mutex<Lobby>>) {
        let mut lobbies = self.lobbies.lock().await;
        lobbies.push(lobby.clone());

        {
            let lobby_guard = lobby.lock().await;
            // push lobby name onto the tuple vec
            let lobby_name = lobby_guard.name.clone();
            let lobby_status = lobby_guard.game_state.clone();
            let lobby_type = lobby_guard.game_type.clone();
            let curr_player_count = lobby_guard.current_player_count.clone();
            let max_player_count = lobby_guard.max_player_count.clone();
            self.lobby_names_and_status.lock().await.push((lobby_name, lobby_status, lobby_type, curr_player_count, max_player_count));
        }
        // Broadcast the updated lobby list
        self.broadcast_lobbies(None).await;
    }

    // Update the remove_lobby function:
    pub async fn remove_lobby(&self, lobby_name: String) {
        let mut lobbies = self.lobbies.lock().await;
        let mut i = 0;
        while i < lobbies.len() {
            let curr_lobby_name = lobbies[i].lock().await.name.clone();
            if lobby_name == curr_lobby_name {
                lobbies.remove(i);
                // Remove from the tuple vec
                self.lobby_names_and_status.lock().await.remove(i);
            } else {
                i += 1;
            }
        }
        
        // Broadcast the updated lobby list
        self.broadcast_lobbies(None).await;
    }

    // Add a new function to broadcast the lobby list:
    pub async fn broadcast_lobbies(&self, tx: Option<mpsc::UnboundedSender<Message>>) {
        // Get the lobby information
        let lobbies = self.get_lobby_names_and_status().await;
        let mut lobby_list = Vec::new();
        
        for (lobby_name, lobby_status, lobby_type, player_count, max_player_count) in lobbies {
            // Convert status code to string
            let status = if lobby_status == JOINABLE {
                "Joinable"
            } else {
                "Not Joinable"
            };
            
            // Convert game type to readable string
            let game_type = match lobby_type {
                FIVE_CARD_DRAW => "5 Card Draw",
                SEVEN_CARD_STUD => "7 Card Stud", 
                TEXAS_HOLD_EM => "Texas Hold'em",
                _ => "Unknown"
            };
            
            lobby_list.push(serde_json::json!({
                "name": lobby_name,
                "status": status,
                "type": game_type,
                "playerCount": player_count,
                "maxPlayers": max_player_count
            }));
        }
        
        let json = serde_json::json!({
            "lobbies": lobby_list
        }).to_string();
        if tx.is_none() {
            // Get all players in the server lobby
            let players = self.players.lock().await;
            let players_tx = players.iter().map(|p| p.tx.clone()).collect::<Vec<_>>();
            // Send the updated lobby list to all players
            for tx in players_tx {
                let _ = tx.send(Message::text(json.clone()));
            }
        } else {
            // Send the updated lobby list to the specific player
            let tx = tx.unwrap();
            let _ = tx.send(Message::text(json.clone()));
        }
    }

    pub async fn get_lobby_names_and_status(&self) -> Vec<(String, i32, i32, i32, i32)> {
        self.lobby_names_and_status.lock().await.clone()
    }

    pub async fn lobby_exists(&self, lobby_name: String) -> bool {
        let lobby_names_and_status = self.lobby_names_and_status.lock().await;
        for (name, _, _, _, _) in lobby_names_and_status.iter() {
            if name == &lobby_name {
                return true;
            }
        }
        false
    }

    pub async fn get_player_names_and_status(&self) -> Vec<(String, bool)> {
        let players = self.players.lock().await;
        players.iter()
            .map(|p| (p.name.clone(), p.ready))
            .collect()
    }

    pub async fn broadcast_json(&self, json_message: String) {
        // Broadcast to players
        {
            let players = self.players.lock().await;
            for player in players.iter() {
                let _ = player.tx.send(Message::text(json_message.clone()));
            }
        }

        // Broadcast to spectators
        {
            let spectators = self.spectators.lock().await;
            for spectator in spectators.iter() {
                let _ = spectator.tx.send(Message::text(json_message.clone()));
            }
        }
    }

    pub async fn broadcast(&self, message: String) {
        // Check if the message is already valid JSON, otherwise format it
        let json_message = if message.trim().starts_with('{') && message.trim().ends_with('}') {
            // Message appears to be JSON already
            message.clone()
        } else {
            // Wrap message in a JSON structure
            serde_json::json!({
                "message": message
            }).to_string()
        };
        
        // Use the broadcast_json function to send the message
        self.broadcast_json(json_message).await;
    }

    pub async fn lobby_wide_send(
        &self,
        players_tx: Vec<UnboundedSender<Message>>,
        message: String,
    ) {
        let mut tasks = Vec::new();
        for tx in players_tx.iter().cloned() {
            let msg = Message::text(message.clone());
            tasks.push(tokio::spawn(async move {
                let _ = tx.send(msg);
            }));
        }
        // Wait for all tasks to complete
        for task in tasks {
            let _ = task.await;
        }
    }

    pub async fn new_player_join(&mut self) {
        self.turns_remaining += 1;

        // Send initial lobby information - broad to all players in lobby
        self.send_lobby_info().await;
        self.send_player_list().await;
    }

    pub async fn check_ready(&mut self, username: String) {
        self.turns_remaining = self.current_player_count;
        let mut players = self.players.lock().await;
        // self.broadcast(format!("{} is ready!", username)).await;
        if let Some(player) = players.iter_mut().find(|p| p.name == username) {
            player.ready = !player.ready;
        }
    }

    pub async fn reset_ready(&mut self) {
        self.turns_remaining = self.current_player_count;
        let mut players = self.players.lock().await;
        for player in players.iter_mut() {
            player.ready = false;
            player.state = player::IN_LOBBY;
        }
    }
    
    async fn change_player_state(&self, state: i32) {
        // loop through players and change their state
        let mut players = self.players.lock().await;
        for player in players.iter_mut() {
            println!("Changing {} state to: {}", player.name, state);
            player.state = state;
            player.hand.clear();
        }
    }
    
    pub async fn setup_game(&mut self) {
        self.first_betting_player = (self.first_betting_player + 1) % self.current_player_count;
        self.current_player_index = self.first_betting_player;
        self.current_player_turn = self.players.lock().await[self.first_betting_player as usize].name.clone();
        self.turns_remaining = self.current_player_count;
        {
            let mut players = self.players.lock().await;
            for player in players.iter_mut() {
                player.state = player::IN_GAME;
                player.hand.clear();
                player.current_bet = 0;
                player.ready = false;
            }
        }
        self.game_state = START_OF_ROUND;
        self.deck.shuffle();
        println!("lobby {} set up for startin game.", self.name);
    }

    pub async fn check_end_game(&self) -> bool {
        let mut active_count = 0;
        let players = self.players.lock().await;
        for player in players.iter() {
            if player.state != player::FOLDED {
                active_count += 1;
            }
        }
        return active_count == 0 || active_count == 1;
    }

    pub async fn clear_betting(&mut self) {
        self.current_max_bet = 0;
        let mut players = self.players.lock().await;
        for player in players.iter_mut() {
            player.current_bet = 0;
        }
    }

    /// Handles the showdown phase of the game, where players reveal their hands and determine the winner.
    /// The function evaluates the hands of all players and determines the winner(s) based on the hand rankings.
    /// It also updates the players' wallets and game statistics.
    /// 
    /// # Arguments
    /// * `lobby` - A mutable reference to the `Lobby` struct, which contains the game state and player information.
    /// 
    /// # Returns
    /// 
    /// This function does not return a value. It updates the players' wallets and game statistics.
    /// It also handles the display of hands to active players.
    pub async fn showdown(&self) -> Vec<String> {
        let mut players = self.players.lock().await;
        let mut winning_players: Vec<Player> = Vec::new(); // keeps track of winning players at the end, accounting for draws
        let mut winning_players_names: Vec<String> = Vec::new();
        let mut winning_hand = (-1, -1, -1, -1, -1, -1); // keeps track of current highest hand, could change when incrementing between players
        let mut winning_players_indices: Vec<i32> = Vec::new();
        let mut player_hand_type: (i32, i32, i32, i32, i32, i32);
        let mut winners = Vec::new();
        for player in players.iter_mut() {
            if player.state == player::FOLDED {
                continue;
            };
            let player_hand = player.hand.clone();
            if self.game_type == SEVEN_CARD_STUD || self.game_type == TEXAS_HOLD_EM {
                // already has hand ranking
                player_hand_type = (player.hand[0], player.hand[1], player.hand[2], player.hand[3], player.hand[4], player.hand[5]);
            }
            else {
                player_hand_type = get_hand_type(&player_hand);
            }
            if player_hand_type.0 > winning_hand.0
                || (player_hand_type.0 == winning_hand.0 && player_hand_type.1 > winning_hand.1)
            {
                winning_hand = player_hand_type;
                winning_players.clear();
                winning_players_names.clear();
                winning_players.push(player.clone());
                winning_players_names.push(player.name.clone());
                winning_players_indices.clear();
            } else if player_hand_type.0 == winning_hand.0 && player_hand_type.1 == winning_hand.1 {
                winning_players.push(player.clone());
                winning_players_names.push(player.name.clone());
            }
        }
        let winning_player_count = winning_players.len();
        let pot_share = self.pot / winning_player_count as i32;
        for i in 0..winning_player_count {
            for j in 0..players.len() {
                if players[j].name == winning_players[i].name {
                    winners.push(players[j].name.clone());
                    players[j].games_won += 1;
                    players[j].wallet += pot_share;
                    println!("Player {} wins {}!", players[j].name, pot_share);
                    println!("Player {} wallet: {}", players[j].name, players[j].wallet);
                }
            }
        }
        winners
    }

    pub async fn finished_game(&mut self) {
        // Reset the game state and player hands
        self.game_state = JOINABLE;
        self.pot = 0;
        self.current_max_bet = 0;
        self.community_cards.lock().await.clear();
        self.turns_remaining = self.current_player_count;
        
        // Reset players' states and hands
        {
            let mut players = self.players.lock().await;
            for player in players.iter_mut() {
                player.state = player::IN_LOBBY;
                player.hand.clear();
                player.current_bet = 0;
                player.ready = false;
            }
        }

        self.update_db().await;
    }
    
    pub async fn showdown_texas(&self) {
        let mut players = self.players.lock().await;
        let players_tx = players.iter().map(|p| p.tx.clone()).collect::<Vec<_>>();
        let mut winning_players: Vec<Player> = Vec::new(); // keeps track of winning players at the end, accounting for draws
        let mut winning_players_names: Vec<String> = Vec::new();
        let mut winning_hand = (-1, -1, -1, -1, -1, -1); // keeps track of current highest hand, could change when incrementing between players
        let mut winning_players_indices: Vec<i32> = Vec::new();
        let mut player_hand_type: (i32, i32, i32, i32, i32, i32);
        for player in players.iter_mut() {
            if player.state == player::FOLDED {
                continue;
            };
            let player_hand = player.hand.clone();
            
            if self.game_type == SEVEN_CARD_STUD || self.game_type == TEXAS_HOLD_EM {
                // already has hand ranking
                player_hand_type = (player.hand[0], player.hand[1], player.hand[2], player.hand[3], player.hand[4], player.hand[5]);
            }
            else {
                player_hand_type = get_hand_type(&player_hand);
            }
            
            // Compare hand types first
            if player_hand_type.0 > winning_hand.0 {
                // Better hand type, clear previous winners
                winning_hand = player_hand_type;
                winning_players.clear();
                winning_players_names.clear();
                winning_players.push(player.clone());
                winning_players_names.push(player.name.clone());
                winning_players_indices.clear();
            } 
            // If hand types are equal, compare all five cards in sequence
            else if player_hand_type.0 == winning_hand.0 {
                // Compare first card (highest)
                if player_hand_type.1 > winning_hand.1 {
                    winning_hand = player_hand_type;
                    winning_players.clear();
                    winning_players_names.clear();
                    winning_players.push(player.clone());
                    winning_players_names.push(player.name.clone());
                    winning_players_indices.clear();
                } 
                else if player_hand_type.1 == winning_hand.1 {
                    // Compare second card
                    if player_hand_type.2 > winning_hand.2 {
                        winning_hand = player_hand_type;
                        winning_players.clear();
                        winning_players_names.clear();
                        winning_players.push(player.clone());
                        winning_players_names.push(player.name.clone());
                        winning_players_indices.clear();
                    }
                    else if player_hand_type.2 == winning_hand.2 {
                        // Compare third card
                        if player_hand_type.3 > winning_hand.3 {
                            winning_hand = player_hand_type;
                            winning_players.clear();
                            winning_players_names.clear();
                            winning_players.push(player.clone());
                            winning_players_names.push(player.name.clone());
                            winning_players_indices.clear();
                        }
                        else if player_hand_type.3 == winning_hand.3 {
                            // Compare fourth card
                            if player_hand_type.4 > winning_hand.4 {
                                winning_hand = player_hand_type;
                                winning_players.clear();
                                winning_players_names.clear();
                                winning_players.push(player.clone());
                                winning_players_names.push(player.name.clone());
                                winning_players_indices.clear();
                            }
                            else if player_hand_type.4 == winning_hand.4 {
                                // Compare fifth card
                                if player_hand_type.5 > winning_hand.5 {
                                    winning_hand = player_hand_type;
                                    winning_players.clear();
                                    winning_players_names.clear();
                                    winning_players.push(player.clone());
                                    winning_players_names.push(player.name.clone());
                                    winning_players_indices.clear();
                                }
                                else if player_hand_type.5 == winning_hand.5 {
                                    // It's a complete tie, add this player as co-winner
                                    winning_players.push(player.clone());
                                    winning_players_names.push(player.name.clone());
                                }
                            }
                        }
                    }
                }
            }
        }
        
        let winning_player_count = winning_players.len();
        let pot_share = self.pot / winning_player_count as i32;
        for i in 0..winning_player_count {
            for j in 0..players.len() {
                if players[j].name == winning_players[i].name {
                    players[j].games_won += 1;
                    players[j].wallet += pot_share;
                    println!("Player {} wins {}!", players[j].name, pot_share);
                    println!("Player {} wallet: {}", players[j].name, players[j].wallet);
                }
            }
        }
        let winner_names = winning_players_names.join(", ");
        self.lobby_wide_send(players_tx, format!("Winner: {}", winner_names)).await;
    }
    
    pub async fn update_db(&self) {
        // update the database with the new player stats
        let mut players = self.players.lock().await;
        for player in players.iter_mut() {
            println!("Updating player: {}", player.name);
            println!("games played: {}", player.games_played);
            println!("games won: {}", player.games_won);
            println!("wallet: {}", player.wallet);
            sqlx::query(
                "UPDATE players SET games_played = games_played + ?1, games_won = games_won + ?2, wallet = ?3 WHERE name = ?4",
            )
            .bind(player.games_played)
            .bind(player.games_won)
            .bind(player.wallet)
            .bind(&player.name)
            .execute(&self.game_db)
            .await
            .unwrap();
        
            player.games_played = 0;
            player.games_won = 0;
        }
    }

    pub async fn get_player_by_name(&self, player_name: &str) -> Option<Player> {
        let players = self.players.lock().await;
        players.iter().find(|p| p.name == player_name).cloned()
    }

    /// Updates a player's state in this lobby
    pub async fn update_player_state(&mut self, player_name: &str, new_state: i32) -> bool {
        let mut players = self.players.lock().await;
        if let Some(player) = players.iter_mut().find(|p| p.name == player_name) {
            player.state = new_state;
            return true;
        }
        false
    }

    pub async fn update_player_reference(&mut self, player_ref: &Player) {
        let mut players = self.players.lock().await;
        if let Some(player) = players.iter_mut().find(|p| p.name == player_ref.name) {
            player.hand = player_ref.hand.clone();
            player.wallet = player_ref.wallet;
            player.state = player_ref.state;
            player.current_bet = player_ref.current_bet;
            player.ready = player_ref.ready;
            player.games_played = player_ref.games_played;
            player.games_won = player_ref.games_won;
        }
    }

    pub async fn set_player_ready(&self, player_name: &str, ready_state: bool) {
        let mut players = self.players.lock().await;
        if let Some(player) = players.iter_mut().find(|p| p.name == player_name) {
            player.ready = ready_state;
        }
    }
    
    
    pub async fn get_next_player(&mut self, reset: bool) {
        if reset{
            self.current_player_index = self.first_betting_player;
        } else {
            self.current_player_index = (self.current_player_index + 1) % self.current_player_count;
        }
        self.current_player_turn = self.players.lock().await[self.current_player_index as usize].name.clone();
    }
    
    pub async fn update_player_hand(&mut self, player_name: &str, hand: Vec<i32>) {
        let mut players = self.players.lock().await;
        if let Some(player) = players.iter_mut().find(|p| p.name == player_name) {
            player.hand = hand;
        }
    }
    
    /// Sends the current lobby information to the client.
    pub async fn send_lobby_info(&self) {
        // Get lobby information
        let game_type = match self.game_type {
            lobby::FIVE_CARD_DRAW => "5 Card Draw",
            lobby::SEVEN_CARD_STUD => "7 Card Stud",
            lobby::TEXAS_HOLD_EM => "Texas Hold'em",
            _ => "Unknown"
        };
        
        let player_count = self.get_player_count().await;
        let max_players = match self.game_type {
            lobby::FIVE_CARD_DRAW => 5,
            lobby::SEVEN_CARD_STUD => 7,
            lobby::TEXAS_HOLD_EM => 10,
            _ => 10
        };
        // Create JSON response
        let lobby_info = serde_json::json!({
            "lobbyInfo": {
                "name": self.name,
                "gameType": game_type,
                "playerCount": player_count,
                "maxPlayers": max_players
            }
        });
        
        let players = self.players.lock().await;
        let player_tx = players.iter().map(|p| p.tx.clone()).collect::<Vec<_>>();
        for tx in player_tx {
            // Send lobby information to all players in the lobby
            tx.send(Message::text(lobby_info.to_string())).unwrap();
        }
    }
    
    pub async fn send_lobby_game_info(&self){
        // Create JSON response
        let game_info = serde_json::json!({
            "gameInfo": {
                "gameState": self.game_state,
                "pot": self.pot,
                "currentMaxBet": self.current_max_bet,
                "communityCards": self.community_cards.lock().await.clone(),
                "currentPlayerTurn": self.current_player_turn,
            }
        });
        
        let players = self.players.lock().await;
        let player_tx = players.iter().map(|p| p.tx.clone()).collect::<Vec<_>>();
        for tx in player_tx {
            // Send game information to all players in the lobby
            tx.send(Message::text(game_info.to_string())).unwrap();
        }
    }

    /// Sends the current player list to the client with hand information.
    pub async fn send_player_list(&self) {
        // Build player list with hands
        let player_info = self.get_player_names_and_status().await;
        let mut players = Vec::new();
        
        // Get all players with their hands
        {
            let players_lock = self.players.lock().await;
            for (name, ready) in player_info {
                // Find the player to get their hand and state
                if let Some(player) = players_lock.iter().find(|p| p.name == name) {
                    players.push(serde_json::json!({
                        "name": name,
                        "ready": ready,
                        "hand": player.hand,
                        "state": player.state,
                        "wallet": player.wallet,
                        "chips": player.wallet // For compatibility with UI
                    }));
                } else {
                    // Fallback if player not found
                    players.push(serde_json::json!({
                        "name": name,
                        "ready": ready,
                        "hand": Vec::<i32>::new(),
                        "state": player::IN_LOBBY
                    }));
                }
            }
        }
        
        // Create JSON response
        let player_list = serde_json::json!({
            "players": players,
        });

        let players = self.players.lock().await;
        let player_tx = players.iter().map(|p| p.tx.clone()).collect::<Vec<_>>();
        for tx in player_tx {
            // Send player list to all players in the lobby
            tx.send(Message::text(player_list.to_string())).unwrap();
        }
        println!("players list with hands sent");
    }
<<<<<<< HEAD
    
    // Add this method to your Lobby impl
    pub async fn reset_current_bets(&mut self) {
        let mut players = self.players.lock().await;
        for player in players.iter_mut() {
            if player.state != player::FOLDED && player.state != player::ALL_IN {
                player.current_bet = 0;
                player.state = player::IN_GAME;
            }
        }
        self.current_max_bet = 0;
    }
    
    // Also add this method to help with game reset
    pub async fn reset_game_for_new_round(&mut self) {
        // Clear the community cards
        self.community_cards.lock().await.clear();
        
        // Reset pot
        self.pot = 0;
        
        // Reset current max bet
        self.current_max_bet = 0;
        
        // Reset player states and bets
        let mut players = self.players.lock().await;
        for player in players.iter_mut() {
            player.current_bet = 0;
            player.hand.clear();
            player.state = player::IN_LOBBY;
        }
        self.deck = Deck::new();
        
        // Move dealer position
        self.first_betting_player = (self.first_betting_player + 1) % self.current_player_count;
    }
=======
>>>>>>> fbc0fc1f
}


<|MERGE_RESOLUTION|>--- conflicted
+++ resolved
@@ -1,860 +1,861 @@
-//! This module contains the definitions for the Lobby and Player structs, as well as the implementation of the game state machine.
-//! 
-//! The Lobby struct represents a game lobby, which can contain multiple players. It manages the game state and player interactions.
-//! 
-//! The Player struct represents a player in the game. It contains the player's name, hand, wallet balance, and other attributes.
-//! 
-//! The game state machine is implemented as a series of async functions that handle the game logic, such as dealing cards, betting rounds, and showdowns.
-//! 
-//! The game state machine is driven by player input, which is received via WebSocket messages. The game state machine processes the input and sends messages back to the players. 
-use super::*;
-use crate::Deck;
-use sqlx::SqlitePool;
-use std::sync::Arc;
-use tokio::sync::{mpsc, mpsc::UnboundedSender, Mutex};
-use warp:: ws::Message;
-use games::{get_best_hand, get_hand_type};
-
-
-// Lobby attribute definitions
-pub const MAX_PLAYER_COUNT: i32 = 5;
-pub const EMPTY: i32 = -1;
-pub const JOINABLE: i32 = 0;
-pub const START_OF_ROUND: i32 = 1;
-pub const ANTE: i32 = 2;
-pub const SMALL_AND_BIG_BLIND: i32 = 19;
-pub const BIG_BLIND: i32 = 20;
-pub const DEAL_COMMUNITY_CARDS: i32 = 21;
-pub const DEAL_CARDS: i32 = 3;
-pub const FIRST_BETTING_ROUND: i32 = 14;
-pub const SECOND_BETTING_ROUND: i32 = 15;
-pub const BETTING_ROUND: i32 = 16;
-pub const DRAW: i32 = 5;
-pub const BRING_IN: i32 = 50;
-
-pub const SHOWDOWN: i32 = 7;
-pub const END_OF_ROUND: i32 = 8;
-pub const UPDATE_DB: i32 = 9;
-pub const TURN_ROUND: i32 = 10;
-pub const FLOP_ROUND: i32 = 11;
-pub const RIVER_ROUND: i32 = 12;
-
-// Method return defintions
-pub const SUCCESS: i32 = 100;
-pub const FAILED: i32 = 101;
-pub const SERVER_FULL: i32 = 102;
-pub const GAME_LOBBY_EMPTY: i32 = 103;
-pub const GAME_LOBBY_NOT_EMPTY: i32 = 104;
-pub const GAME_LOBBY_FULL: i32 = 105;
-
-pub const FIVE_CARD_DRAW: i32 = 10;
-pub const SEVEN_CARD_STUD: i32 = 11;
-pub const TEXAS_HOLD_EM: i32 = 12;
-pub const NOT_SET: i32 = 13;
-
-
-
-
-#[derive(Clone)]
-pub struct Lobby {
-    pub name: String,
-    // Use Arc<Mutex<...>> so the Lobby struct can #[derive(Clone)]
-    pub players: Arc<Mutex<Vec<Player>>>,
-    pub lobbies: Arc<Mutex<Vec<Arc<Mutex<Lobby>>>>>,
-    pub lobby_names_and_status: Arc<Mutex<Vec<(String, i32, i32, i32, i32)>>>, // store lobby names and their statuses
-    pub game_db: SqlitePool,
-    pub deck: Deck,
-    pub pot: i32,
-    pub current_player_count: i32,
-    pub max_player_count: i32,
-    pub game_state: i32,
-    pub first_betting_player: i32,
-    pub game_type: i32,
-    pub current_max_bet: i32,
-    pub community_cards: Arc<Mutex<Vec<i32>>>,
-    pub current_player_turn: String,
-    pub current_player_index: i32,
-    pub turns_remaining: i32,
-    pub spectators: Arc<Mutex<Vec<Player>>>,
-}
-
-impl Lobby {
-    pub async fn new(lobby_type: i32, lobby_name: String) -> Self {
-        let player_count;
-        match lobby_type {
-            FIVE_CARD_DRAW => {
-                player_count = 5;
-            }
-            SEVEN_CARD_STUD => {
-                player_count = 7
-            }
-            TEXAS_HOLD_EM => {
-                player_count = 10
-            }
-            _ => {
-                player_count = MAX_PLAYER_COUNT;
-            }
-
-        }
-        Self {
-            name: lobby_name,
-            players: Arc::new(Mutex::new(Vec::new())),
-            lobbies: Arc::new(Mutex::new(Vec::new())),
-            lobby_names_and_status: Arc::new(Mutex::new(Vec::new())),
-            deck: Deck::new(),
-            current_player_count: 0,
-            max_player_count: player_count,
-            pot: 0,
-            game_state: JOINABLE,
-            first_betting_player: 0,
-            game_db: SqlitePool::connect("sqlite://poker.db").await.unwrap(),
-            game_type: lobby_type,
-            current_max_bet: 0,
-            community_cards: Arc::new(Mutex::new(Vec::new())),
-            current_player_turn: "".to_string(),
-            current_player_index: 0,
-            turns_remaining: 0,
-            spectators: Arc::new(Mutex::new(Vec::new())),
-        }
-    }
-
-    pub async fn get_player_count(&self) -> i32 {
-        self.current_player_count
-    }
-
-    pub async fn add_player(&mut self, mut player: Player) {
-        {
-            let mut players = self.players.lock().await;
-            player.state = player::IN_LOBBY;
-            players.push(player);
-        } // Release the immutable borrow of self.players here
-        
-        self.current_player_count += 1;
-        if self.current_player_count == self.max_player_count {
-            self.game_state = GAME_LOBBY_FULL;
-        } else {
-            self.game_state = JOINABLE;
-        }
-        self.new_player_join().await;
-    }
-
-    pub async fn add_spectator(&mut self, player: Player) {
-        let name = player.name.clone();
-        {
-            let mut spectators = self.spectators.lock().await;
-            spectators.push(player);
-        }
-
-        // Broadcast that a spectator joined
-        self.broadcast(format!("{} has joined as a spectator", name)).await;
-    }
-
-    pub async fn remove_player(&mut self, username: String) -> i32 {
-        let mut players = self.players.lock().await;
-        players.retain(|p| p.name != username);
-        let players_tx = players.iter().map(|p| p.tx.clone()).collect::<Vec<_>>();
-        self.lobby_wide_send(players_tx, format!("{} has disconnected from {}.", username, self.name)).await;
-        println!("Player removed from {}: {}", self.name, username);
-        self.current_player_count -= 1;
-        
-        let result = if self.current_player_count == 0 {
-            GAME_LOBBY_EMPTY
-        } else {
-            self.game_state = JOINABLE;
-            GAME_LOBBY_NOT_EMPTY
-        };
-        
-        result
-    }
-
-    pub async fn remove_spectator(&mut self, username: String) -> bool {
-        let mut spectators = self.spectators.lock().await;
-        let initial_count = spectators.len();
-        spectators.retain(|p| p.name != username);
-
-        initial_count > spectators.len()
-    }
-
-    pub async fn update_lobby_names_status(&self, lobby_name: String) {
-        // This method should only be called by the server lobby
-        {
-            let mut lobby_names_and_status = self.lobby_names_and_status.lock().await;
-            for (name, status, _, player_count, _) in lobby_names_and_status.iter_mut() {
-                if *name == lobby_name {
-                    // Find the target lobby to get its current state
-                    let lobbies = self.lobbies.lock().await;
-                    for lobby in lobbies.iter() {
-                        if let Ok(lobby_guard) = lobby.try_lock() {
-                            if lobby_guard.name == lobby_name {
-                                // Update with current values from the actual lobby
-                                *status = lobby_guard.game_state;
-                                *player_count = lobby_guard.current_player_count;
-                                println!("count: {}", player_count);
-                                break;
-                            }
-                        } else {
-                            println!("didn't lock");
-                        }
-                    }
-                    break;
-                }
-            }
-        } // Mutex is automatically dropped here when the block ends
-        let lobbies = self.get_lobby_names_and_status().await;
-        println!("{:?}", lobbies);
-        
-        // After updating, broadcast the changes to all players
-        self.broadcast_lobbies(None).await;
-    }
-
-    pub async fn broadcast_player_count(&self) {
-        let count = self.current_player_count;
-        let message = format!(r#"{{"playerCount": {}}}"#, count);
-        self.broadcast(message).await;
-    }
-
-    pub async fn add_lobby(&self, lobby: Arc<Mutex<Lobby>>) {
-        let mut lobbies = self.lobbies.lock().await;
-        lobbies.push(lobby.clone());
-
-        {
-            let lobby_guard = lobby.lock().await;
-            // push lobby name onto the tuple vec
-            let lobby_name = lobby_guard.name.clone();
-            let lobby_status = lobby_guard.game_state.clone();
-            let lobby_type = lobby_guard.game_type.clone();
-            let curr_player_count = lobby_guard.current_player_count.clone();
-            let max_player_count = lobby_guard.max_player_count.clone();
-            self.lobby_names_and_status.lock().await.push((lobby_name, lobby_status, lobby_type, curr_player_count, max_player_count));
-        }
-        // Broadcast the updated lobby list
-        self.broadcast_lobbies(None).await;
-    }
-
-    // Update the remove_lobby function:
-    pub async fn remove_lobby(&self, lobby_name: String) {
-        let mut lobbies = self.lobbies.lock().await;
-        let mut i = 0;
-        while i < lobbies.len() {
-            let curr_lobby_name = lobbies[i].lock().await.name.clone();
-            if lobby_name == curr_lobby_name {
-                lobbies.remove(i);
-                // Remove from the tuple vec
-                self.lobby_names_and_status.lock().await.remove(i);
-            } else {
-                i += 1;
-            }
-        }
-        
-        // Broadcast the updated lobby list
-        self.broadcast_lobbies(None).await;
-    }
-
-    // Add a new function to broadcast the lobby list:
-    pub async fn broadcast_lobbies(&self, tx: Option<mpsc::UnboundedSender<Message>>) {
-        // Get the lobby information
-        let lobbies = self.get_lobby_names_and_status().await;
-        let mut lobby_list = Vec::new();
-        
-        for (lobby_name, lobby_status, lobby_type, player_count, max_player_count) in lobbies {
-            // Convert status code to string
-            let status = if lobby_status == JOINABLE {
-                "Joinable"
-            } else {
-                "Not Joinable"
-            };
-            
-            // Convert game type to readable string
-            let game_type = match lobby_type {
-                FIVE_CARD_DRAW => "5 Card Draw",
-                SEVEN_CARD_STUD => "7 Card Stud", 
-                TEXAS_HOLD_EM => "Texas Hold'em",
-                _ => "Unknown"
-            };
-            
-            lobby_list.push(serde_json::json!({
-                "name": lobby_name,
-                "status": status,
-                "type": game_type,
-                "playerCount": player_count,
-                "maxPlayers": max_player_count
-            }));
-        }
-        
-        let json = serde_json::json!({
-            "lobbies": lobby_list
-        }).to_string();
-        if tx.is_none() {
-            // Get all players in the server lobby
-            let players = self.players.lock().await;
-            let players_tx = players.iter().map(|p| p.tx.clone()).collect::<Vec<_>>();
-            // Send the updated lobby list to all players
-            for tx in players_tx {
-                let _ = tx.send(Message::text(json.clone()));
-            }
-        } else {
-            // Send the updated lobby list to the specific player
-            let tx = tx.unwrap();
-            let _ = tx.send(Message::text(json.clone()));
-        }
-    }
-
-    pub async fn get_lobby_names_and_status(&self) -> Vec<(String, i32, i32, i32, i32)> {
-        self.lobby_names_and_status.lock().await.clone()
-    }
-
-    pub async fn lobby_exists(&self, lobby_name: String) -> bool {
-        let lobby_names_and_status = self.lobby_names_and_status.lock().await;
-        for (name, _, _, _, _) in lobby_names_and_status.iter() {
-            if name == &lobby_name {
-                return true;
-            }
-        }
-        false
-    }
-
-    pub async fn get_player_names_and_status(&self) -> Vec<(String, bool)> {
-        let players = self.players.lock().await;
-        players.iter()
-            .map(|p| (p.name.clone(), p.ready))
-            .collect()
-    }
-
-    pub async fn broadcast_json(&self, json_message: String) {
-        // Broadcast to players
-        {
-            let players = self.players.lock().await;
-            for player in players.iter() {
-                let _ = player.tx.send(Message::text(json_message.clone()));
-            }
-        }
-
-        // Broadcast to spectators
-        {
-            let spectators = self.spectators.lock().await;
-            for spectator in spectators.iter() {
-                let _ = spectator.tx.send(Message::text(json_message.clone()));
-            }
-        }
-    }
-
-    pub async fn broadcast(&self, message: String) {
-        // Check if the message is already valid JSON, otherwise format it
-        let json_message = if message.trim().starts_with('{') && message.trim().ends_with('}') {
-            // Message appears to be JSON already
-            message.clone()
-        } else {
-            // Wrap message in a JSON structure
-            serde_json::json!({
-                "message": message
-            }).to_string()
-        };
-        
-        // Use the broadcast_json function to send the message
-        self.broadcast_json(json_message).await;
-    }
-
-    pub async fn lobby_wide_send(
-        &self,
-        players_tx: Vec<UnboundedSender<Message>>,
-        message: String,
-    ) {
-        let mut tasks = Vec::new();
-        for tx in players_tx.iter().cloned() {
-            let msg = Message::text(message.clone());
-            tasks.push(tokio::spawn(async move {
-                let _ = tx.send(msg);
-            }));
-        }
-        // Wait for all tasks to complete
-        for task in tasks {
-            let _ = task.await;
-        }
-    }
-
-    pub async fn new_player_join(&mut self) {
-        self.turns_remaining += 1;
-
-        // Send initial lobby information - broad to all players in lobby
-        self.send_lobby_info().await;
-        self.send_player_list().await;
-    }
-
-    pub async fn check_ready(&mut self, username: String) {
-        self.turns_remaining = self.current_player_count;
-        let mut players = self.players.lock().await;
-        // self.broadcast(format!("{} is ready!", username)).await;
-        if let Some(player) = players.iter_mut().find(|p| p.name == username) {
-            player.ready = !player.ready;
-        }
-    }
-
-    pub async fn reset_ready(&mut self) {
-        self.turns_remaining = self.current_player_count;
-        let mut players = self.players.lock().await;
-        for player in players.iter_mut() {
-            player.ready = false;
-            player.state = player::IN_LOBBY;
-        }
-    }
-    
-    async fn change_player_state(&self, state: i32) {
-        // loop through players and change their state
-        let mut players = self.players.lock().await;
-        for player in players.iter_mut() {
-            println!("Changing {} state to: {}", player.name, state);
-            player.state = state;
-            player.hand.clear();
-        }
-    }
-    
-    pub async fn setup_game(&mut self) {
-        self.first_betting_player = (self.first_betting_player + 1) % self.current_player_count;
-        self.current_player_index = self.first_betting_player;
-        self.current_player_turn = self.players.lock().await[self.first_betting_player as usize].name.clone();
-        self.turns_remaining = self.current_player_count;
-        {
-            let mut players = self.players.lock().await;
-            for player in players.iter_mut() {
-                player.state = player::IN_GAME;
-                player.hand.clear();
-                player.current_bet = 0;
-                player.ready = false;
-            }
-        }
-        self.game_state = START_OF_ROUND;
-        self.deck.shuffle();
-        println!("lobby {} set up for startin game.", self.name);
-    }
-
-    pub async fn check_end_game(&self) -> bool {
-        let mut active_count = 0;
-        let players = self.players.lock().await;
-        for player in players.iter() {
-            if player.state != player::FOLDED {
-                active_count += 1;
-            }
-        }
-        return active_count == 0 || active_count == 1;
-    }
-
-    pub async fn clear_betting(&mut self) {
-        self.current_max_bet = 0;
-        let mut players = self.players.lock().await;
-        for player in players.iter_mut() {
-            player.current_bet = 0;
-        }
-    }
-
-    /// Handles the showdown phase of the game, where players reveal their hands and determine the winner.
-    /// The function evaluates the hands of all players and determines the winner(s) based on the hand rankings.
-    /// It also updates the players' wallets and game statistics.
-    /// 
-    /// # Arguments
-    /// * `lobby` - A mutable reference to the `Lobby` struct, which contains the game state and player information.
-    /// 
-    /// # Returns
-    /// 
-    /// This function does not return a value. It updates the players' wallets and game statistics.
-    /// It also handles the display of hands to active players.
-    pub async fn showdown(&self) -> Vec<String> {
-        let mut players = self.players.lock().await;
-        let mut winning_players: Vec<Player> = Vec::new(); // keeps track of winning players at the end, accounting for draws
-        let mut winning_players_names: Vec<String> = Vec::new();
-        let mut winning_hand = (-1, -1, -1, -1, -1, -1); // keeps track of current highest hand, could change when incrementing between players
-        let mut winning_players_indices: Vec<i32> = Vec::new();
-        let mut player_hand_type: (i32, i32, i32, i32, i32, i32);
-        let mut winners = Vec::new();
-        for player in players.iter_mut() {
-            if player.state == player::FOLDED {
-                continue;
-            };
-            let player_hand = player.hand.clone();
-            if self.game_type == SEVEN_CARD_STUD || self.game_type == TEXAS_HOLD_EM {
-                // already has hand ranking
-                player_hand_type = (player.hand[0], player.hand[1], player.hand[2], player.hand[3], player.hand[4], player.hand[5]);
-            }
-            else {
-                player_hand_type = get_hand_type(&player_hand);
-            }
-            if player_hand_type.0 > winning_hand.0
-                || (player_hand_type.0 == winning_hand.0 && player_hand_type.1 > winning_hand.1)
-            {
-                winning_hand = player_hand_type;
-                winning_players.clear();
-                winning_players_names.clear();
-                winning_players.push(player.clone());
-                winning_players_names.push(player.name.clone());
-                winning_players_indices.clear();
-            } else if player_hand_type.0 == winning_hand.0 && player_hand_type.1 == winning_hand.1 {
-                winning_players.push(player.clone());
-                winning_players_names.push(player.name.clone());
-            }
-        }
-        let winning_player_count = winning_players.len();
-        let pot_share = self.pot / winning_player_count as i32;
-        for i in 0..winning_player_count {
-            for j in 0..players.len() {
-                if players[j].name == winning_players[i].name {
-                    winners.push(players[j].name.clone());
-                    players[j].games_won += 1;
-                    players[j].wallet += pot_share;
-                    println!("Player {} wins {}!", players[j].name, pot_share);
-                    println!("Player {} wallet: {}", players[j].name, players[j].wallet);
-                }
-            }
-        }
-        winners
-    }
-
-    pub async fn finished_game(&mut self) {
-        // Reset the game state and player hands
-        self.game_state = JOINABLE;
-        self.pot = 0;
-        self.current_max_bet = 0;
-        self.community_cards.lock().await.clear();
-        self.turns_remaining = self.current_player_count;
-        
-        // Reset players' states and hands
-        {
-            let mut players = self.players.lock().await;
-            for player in players.iter_mut() {
-                player.state = player::IN_LOBBY;
-                player.hand.clear();
-                player.current_bet = 0;
-                player.ready = false;
-            }
-        }
-
-        self.update_db().await;
-    }
-    
-    pub async fn showdown_texas(&self) {
-        let mut players = self.players.lock().await;
-        let players_tx = players.iter().map(|p| p.tx.clone()).collect::<Vec<_>>();
-        let mut winning_players: Vec<Player> = Vec::new(); // keeps track of winning players at the end, accounting for draws
-        let mut winning_players_names: Vec<String> = Vec::new();
-        let mut winning_hand = (-1, -1, -1, -1, -1, -1); // keeps track of current highest hand, could change when incrementing between players
-        let mut winning_players_indices: Vec<i32> = Vec::new();
-        let mut player_hand_type: (i32, i32, i32, i32, i32, i32);
-        for player in players.iter_mut() {
-            if player.state == player::FOLDED {
-                continue;
-            };
-            let player_hand = player.hand.clone();
-            
-            if self.game_type == SEVEN_CARD_STUD || self.game_type == TEXAS_HOLD_EM {
-                // already has hand ranking
-                player_hand_type = (player.hand[0], player.hand[1], player.hand[2], player.hand[3], player.hand[4], player.hand[5]);
-            }
-            else {
-                player_hand_type = get_hand_type(&player_hand);
-            }
-            
-            // Compare hand types first
-            if player_hand_type.0 > winning_hand.0 {
-                // Better hand type, clear previous winners
-                winning_hand = player_hand_type;
-                winning_players.clear();
-                winning_players_names.clear();
-                winning_players.push(player.clone());
-                winning_players_names.push(player.name.clone());
-                winning_players_indices.clear();
-            } 
-            // If hand types are equal, compare all five cards in sequence
-            else if player_hand_type.0 == winning_hand.0 {
-                // Compare first card (highest)
-                if player_hand_type.1 > winning_hand.1 {
-                    winning_hand = player_hand_type;
-                    winning_players.clear();
-                    winning_players_names.clear();
-                    winning_players.push(player.clone());
-                    winning_players_names.push(player.name.clone());
-                    winning_players_indices.clear();
-                } 
-                else if player_hand_type.1 == winning_hand.1 {
-                    // Compare second card
-                    if player_hand_type.2 > winning_hand.2 {
-                        winning_hand = player_hand_type;
-                        winning_players.clear();
-                        winning_players_names.clear();
-                        winning_players.push(player.clone());
-                        winning_players_names.push(player.name.clone());
-                        winning_players_indices.clear();
-                    }
-                    else if player_hand_type.2 == winning_hand.2 {
-                        // Compare third card
-                        if player_hand_type.3 > winning_hand.3 {
-                            winning_hand = player_hand_type;
-                            winning_players.clear();
-                            winning_players_names.clear();
-                            winning_players.push(player.clone());
-                            winning_players_names.push(player.name.clone());
-                            winning_players_indices.clear();
-                        }
-                        else if player_hand_type.3 == winning_hand.3 {
-                            // Compare fourth card
-                            if player_hand_type.4 > winning_hand.4 {
-                                winning_hand = player_hand_type;
-                                winning_players.clear();
-                                winning_players_names.clear();
-                                winning_players.push(player.clone());
-                                winning_players_names.push(player.name.clone());
-                                winning_players_indices.clear();
-                            }
-                            else if player_hand_type.4 == winning_hand.4 {
-                                // Compare fifth card
-                                if player_hand_type.5 > winning_hand.5 {
-                                    winning_hand = player_hand_type;
-                                    winning_players.clear();
-                                    winning_players_names.clear();
-                                    winning_players.push(player.clone());
-                                    winning_players_names.push(player.name.clone());
-                                    winning_players_indices.clear();
-                                }
-                                else if player_hand_type.5 == winning_hand.5 {
-                                    // It's a complete tie, add this player as co-winner
-                                    winning_players.push(player.clone());
-                                    winning_players_names.push(player.name.clone());
-                                }
-                            }
-                        }
-                    }
-                }
-            }
-        }
-        
-        let winning_player_count = winning_players.len();
-        let pot_share = self.pot / winning_player_count as i32;
-        for i in 0..winning_player_count {
-            for j in 0..players.len() {
-                if players[j].name == winning_players[i].name {
-                    players[j].games_won += 1;
-                    players[j].wallet += pot_share;
-                    println!("Player {} wins {}!", players[j].name, pot_share);
-                    println!("Player {} wallet: {}", players[j].name, players[j].wallet);
-                }
-            }
-        }
-        let winner_names = winning_players_names.join(", ");
-        self.lobby_wide_send(players_tx, format!("Winner: {}", winner_names)).await;
-    }
-    
-    pub async fn update_db(&self) {
-        // update the database with the new player stats
-        let mut players = self.players.lock().await;
-        for player in players.iter_mut() {
-            println!("Updating player: {}", player.name);
-            println!("games played: {}", player.games_played);
-            println!("games won: {}", player.games_won);
-            println!("wallet: {}", player.wallet);
-            sqlx::query(
-                "UPDATE players SET games_played = games_played + ?1, games_won = games_won + ?2, wallet = ?3 WHERE name = ?4",
-            )
-            .bind(player.games_played)
-            .bind(player.games_won)
-            .bind(player.wallet)
-            .bind(&player.name)
-            .execute(&self.game_db)
-            .await
-            .unwrap();
-        
-            player.games_played = 0;
-            player.games_won = 0;
-        }
-    }
-
-    pub async fn get_player_by_name(&self, player_name: &str) -> Option<Player> {
-        let players = self.players.lock().await;
-        players.iter().find(|p| p.name == player_name).cloned()
-    }
-
-    /// Updates a player's state in this lobby
-    pub async fn update_player_state(&mut self, player_name: &str, new_state: i32) -> bool {
-        let mut players = self.players.lock().await;
-        if let Some(player) = players.iter_mut().find(|p| p.name == player_name) {
-            player.state = new_state;
-            return true;
-        }
-        false
-    }
-
-    pub async fn update_player_reference(&mut self, player_ref: &Player) {
-        let mut players = self.players.lock().await;
-        if let Some(player) = players.iter_mut().find(|p| p.name == player_ref.name) {
-            player.hand = player_ref.hand.clone();
-            player.wallet = player_ref.wallet;
-            player.state = player_ref.state;
-            player.current_bet = player_ref.current_bet;
-            player.ready = player_ref.ready;
-            player.games_played = player_ref.games_played;
-            player.games_won = player_ref.games_won;
-        }
-    }
-
-    pub async fn set_player_ready(&self, player_name: &str, ready_state: bool) {
-        let mut players = self.players.lock().await;
-        if let Some(player) = players.iter_mut().find(|p| p.name == player_name) {
-            player.ready = ready_state;
-        }
-    }
-    
-    
-    pub async fn get_next_player(&mut self, reset: bool) {
-        if reset{
-            self.current_player_index = self.first_betting_player;
-        } else {
-            self.current_player_index = (self.current_player_index + 1) % self.current_player_count;
-        }
-        self.current_player_turn = self.players.lock().await[self.current_player_index as usize].name.clone();
-    }
-    
-    pub async fn update_player_hand(&mut self, player_name: &str, hand: Vec<i32>) {
-        let mut players = self.players.lock().await;
-        if let Some(player) = players.iter_mut().find(|p| p.name == player_name) {
-            player.hand = hand;
-        }
-    }
-    
-    /// Sends the current lobby information to the client.
-    pub async fn send_lobby_info(&self) {
-        // Get lobby information
-        let game_type = match self.game_type {
-            lobby::FIVE_CARD_DRAW => "5 Card Draw",
-            lobby::SEVEN_CARD_STUD => "7 Card Stud",
-            lobby::TEXAS_HOLD_EM => "Texas Hold'em",
-            _ => "Unknown"
-        };
-        
-        let player_count = self.get_player_count().await;
-        let max_players = match self.game_type {
-            lobby::FIVE_CARD_DRAW => 5,
-            lobby::SEVEN_CARD_STUD => 7,
-            lobby::TEXAS_HOLD_EM => 10,
-            _ => 10
-        };
-        // Create JSON response
-        let lobby_info = serde_json::json!({
-            "lobbyInfo": {
-                "name": self.name,
-                "gameType": game_type,
-                "playerCount": player_count,
-                "maxPlayers": max_players
-            }
-        });
-        
-        let players = self.players.lock().await;
-        let player_tx = players.iter().map(|p| p.tx.clone()).collect::<Vec<_>>();
-        for tx in player_tx {
-            // Send lobby information to all players in the lobby
-            tx.send(Message::text(lobby_info.to_string())).unwrap();
-        }
-    }
-    
-    pub async fn send_lobby_game_info(&self){
-        // Create JSON response
-        let game_info = serde_json::json!({
-            "gameInfo": {
-                "gameState": self.game_state,
-                "pot": self.pot,
-                "currentMaxBet": self.current_max_bet,
-                "communityCards": self.community_cards.lock().await.clone(),
-                "currentPlayerTurn": self.current_player_turn,
-            }
-        });
-        
-        let players = self.players.lock().await;
-        let player_tx = players.iter().map(|p| p.tx.clone()).collect::<Vec<_>>();
-        for tx in player_tx {
-            // Send game information to all players in the lobby
-            tx.send(Message::text(game_info.to_string())).unwrap();
-        }
-    }
-
-    /// Sends the current player list to the client with hand information.
-    pub async fn send_player_list(&self) {
-        // Build player list with hands
-        let player_info = self.get_player_names_and_status().await;
-        let mut players = Vec::new();
-        
-        // Get all players with their hands
-        {
-            let players_lock = self.players.lock().await;
-            for (name, ready) in player_info {
-                // Find the player to get their hand and state
-                if let Some(player) = players_lock.iter().find(|p| p.name == name) {
-                    players.push(serde_json::json!({
-                        "name": name,
-                        "ready": ready,
-                        "hand": player.hand,
-                        "state": player.state,
-                        "wallet": player.wallet,
-                        "chips": player.wallet // For compatibility with UI
-                    }));
-                } else {
-                    // Fallback if player not found
-                    players.push(serde_json::json!({
-                        "name": name,
-                        "ready": ready,
-                        "hand": Vec::<i32>::new(),
-                        "state": player::IN_LOBBY
-                    }));
-                }
-            }
-        }
-        
-        // Create JSON response
-        let player_list = serde_json::json!({
-            "players": players,
-        });
-
-        let players = self.players.lock().await;
-        let player_tx = players.iter().map(|p| p.tx.clone()).collect::<Vec<_>>();
-        for tx in player_tx {
-            // Send player list to all players in the lobby
-            tx.send(Message::text(player_list.to_string())).unwrap();
-        }
-        println!("players list with hands sent");
-    }
-<<<<<<< HEAD
-    
-    // Add this method to your Lobby impl
-    pub async fn reset_current_bets(&mut self) {
-        let mut players = self.players.lock().await;
-        for player in players.iter_mut() {
-            if player.state != player::FOLDED && player.state != player::ALL_IN {
-                player.current_bet = 0;
-                player.state = player::IN_GAME;
-            }
-        }
-        self.current_max_bet = 0;
-    }
-    
-    // Also add this method to help with game reset
-    pub async fn reset_game_for_new_round(&mut self) {
-        // Clear the community cards
-        self.community_cards.lock().await.clear();
-        
-        // Reset pot
-        self.pot = 0;
-        
-        // Reset current max bet
-        self.current_max_bet = 0;
-        
-        // Reset player states and bets
-        let mut players = self.players.lock().await;
-        for player in players.iter_mut() {
-            player.current_bet = 0;
-            player.hand.clear();
-            player.state = player::IN_LOBBY;
-        }
-        self.deck = Deck::new();
-        
-        // Move dealer position
-        self.first_betting_player = (self.first_betting_player + 1) % self.current_player_count;
-    }
-=======
->>>>>>> fbc0fc1f
-}
-
-
+//! This module contains the definitions for the Lobby and Player structs, as well as the implementation of the game state machine.
+//! 
+//! The Lobby struct represents a game lobby, which can contain multiple players. It manages the game state and player interactions.
+//! 
+//! The Player struct represents a player in the game. It contains the player's name, hand, wallet balance, and other attributes.
+//! 
+//! The game state machine is implemented as a series of async functions that handle the game logic, such as dealing cards, betting rounds, and showdowns.
+//! 
+//! The game state machine is driven by player input, which is received via WebSocket messages. The game state machine processes the input and sends messages back to the players. 
+use super::*;
+use crate::Deck;
+use sqlx::SqlitePool;
+use std::sync::Arc;
+use tokio::sync::{mpsc, mpsc::UnboundedSender, Mutex};
+use warp:: ws::Message;
+use games::{get_best_hand, get_hand_type};
+
+
+// Lobby attribute definitions
+pub const MAX_PLAYER_COUNT: i32 = 5;
+pub const EMPTY: i32 = -1;
+pub const JOINABLE: i32 = 0;
+pub const START_OF_ROUND: i32 = 1;
+pub const ANTE: i32 = 2;
+pub const SMALL_AND_BIG_BLIND: i32 = 19;
+pub const BIG_BLIND: i32 = 20;
+pub const DEAL_COMMUNITY_CARDS: i32 = 21;
+pub const DEAL_CARDS: i32 = 3;
+pub const FIRST_BETTING_ROUND: i32 = 14;
+pub const SECOND_BETTING_ROUND: i32 = 15;
+pub const BETTING_ROUND: i32 = 16;
+pub const DRAW: i32 = 5;
+pub const BRING_IN: i32 = 50;
+
+pub const SHOWDOWN: i32 = 7;
+pub const END_OF_ROUND: i32 = 8;
+pub const UPDATE_DB: i32 = 9;
+pub const TURN_ROUND: i32 = 10;
+pub const FLOP_ROUND: i32 = 11;
+pub const RIVER_ROUND: i32 = 12;
+
+// Method return defintions
+pub const SUCCESS: i32 = 100;
+pub const FAILED: i32 = 101;
+pub const SERVER_FULL: i32 = 102;
+pub const GAME_LOBBY_EMPTY: i32 = 103;
+pub const GAME_LOBBY_NOT_EMPTY: i32 = 104;
+pub const GAME_LOBBY_FULL: i32 = 105;
+
+pub const FIVE_CARD_DRAW: i32 = 10;
+pub const SEVEN_CARD_STUD: i32 = 11;
+pub const TEXAS_HOLD_EM: i32 = 12;
+pub const NOT_SET: i32 = 13;
+
+
+
+
+#[derive(Clone)]
+pub struct Lobby {
+    pub name: String,
+    // Use Arc<Mutex<...>> so the Lobby struct can #[derive(Clone)]
+    pub players: Arc<Mutex<Vec<Player>>>,
+    pub lobbies: Arc<Mutex<Vec<Arc<Mutex<Lobby>>>>>,
+    pub lobby_names_and_status: Arc<Mutex<Vec<(String, i32, i32, i32, i32)>>>, // store lobby names and their statuses
+    pub game_db: SqlitePool,
+    pub deck: Deck,
+    pub pot: i32,
+    pub current_player_count: i32,
+    pub max_player_count: i32,
+    pub game_state: i32,
+    pub first_betting_player: i32,
+    pub game_type: i32,
+    pub current_max_bet: i32,
+    pub community_cards: Arc<Mutex<Vec<i32>>>,
+    pub current_player_turn: String,
+    pub current_player_index: i32,
+    pub turns_remaining: i32,
+    pub spectators: Arc<Mutex<Vec<Player>>>,
+}
+
+impl Lobby {
+    pub async fn new(lobby_type: i32, lobby_name: String) -> Self {
+        let player_count;
+        match lobby_type {
+            FIVE_CARD_DRAW => {
+                player_count = 5;
+            }
+            SEVEN_CARD_STUD => {
+                player_count = 7
+            }
+            TEXAS_HOLD_EM => {
+                player_count = 10
+            }
+            _ => {
+                player_count = MAX_PLAYER_COUNT;
+            }
+
+        }
+        Self {
+            name: lobby_name,
+            players: Arc::new(Mutex::new(Vec::new())),
+            lobbies: Arc::new(Mutex::new(Vec::new())),
+            lobby_names_and_status: Arc::new(Mutex::new(Vec::new())),
+            deck: Deck::new(),
+            current_player_count: 0,
+            max_player_count: player_count,
+            pot: 0,
+            game_state: JOINABLE,
+            first_betting_player: 0,
+            game_db: SqlitePool::connect("sqlite://poker.db").await.unwrap(),
+            game_type: lobby_type,
+            current_max_bet: 0,
+            community_cards: Arc::new(Mutex::new(Vec::new())),
+            current_player_turn: "".to_string(),
+            current_player_index: 0,
+            turns_remaining: 0,
+            spectators: Arc::new(Mutex::new(Vec::new())),
+        }
+    }
+
+    pub async fn get_player_count(&self) -> i32 {
+        self.current_player_count
+    }
+
+    pub async fn add_player(&mut self, mut player: Player) {
+        {
+            let mut players = self.players.lock().await;
+            player.state = player::IN_LOBBY;
+            players.push(player);
+        } // Release the immutable borrow of self.players here
+        
+        self.current_player_count += 1;
+        if self.current_player_count == self.max_player_count {
+            self.game_state = GAME_LOBBY_FULL;
+        } else {
+            self.game_state = JOINABLE;
+        }
+        self.new_player_join().await;
+    }
+
+    pub async fn add_spectator(&mut self, player: Player) {
+        let name = player.name.clone();
+        {
+            let mut spectators = self.spectators.lock().await;
+            spectators.push(player);
+        }
+
+        // Broadcast that a spectator joined
+        self.broadcast(format!("{} has joined as a spectator", name)).await;
+    }
+
+    pub async fn remove_player(&mut self, username: String) -> i32 {
+        let mut players = self.players.lock().await;
+        players.retain(|p| p.name != username);
+        let players_tx = players.iter().map(|p| p.tx.clone()).collect::<Vec<_>>();
+        self.lobby_wide_send(players_tx, format!("{} has disconnected from {}.", username, self.name)).await;
+        println!("Player removed from {}: {}", self.name, username);
+        self.current_player_count -= 1;
+        
+        let result = if self.current_player_count == 0 {
+            GAME_LOBBY_EMPTY
+        } else {
+            self.game_state = JOINABLE;
+            GAME_LOBBY_NOT_EMPTY
+        };
+        
+        result
+    }
+
+    pub async fn remove_spectator(&mut self, username: String) -> bool {
+        let mut spectators = self.spectators.lock().await;
+        let initial_count = spectators.len();
+        spectators.retain(|p| p.name != username);
+
+        initial_count > spectators.len()
+    }
+
+    pub async fn update_lobby_names_status(&self, lobby_name: String) {
+        // This method should only be called by the server lobby
+        {
+            let mut lobby_names_and_status = self.lobby_names_and_status.lock().await;
+            for (name, status, _, player_count, _) in lobby_names_and_status.iter_mut() {
+                if *name == lobby_name {
+                    // Find the target lobby to get its current state
+                    let lobbies = self.lobbies.lock().await;
+                    for lobby in lobbies.iter() {
+                        if let Ok(lobby_guard) = lobby.try_lock() {
+                            if lobby_guard.name == lobby_name {
+                                // Update with current values from the actual lobby
+                                *status = lobby_guard.game_state;
+                                *player_count = lobby_guard.current_player_count;
+                                println!("count: {}", player_count);
+                                break;
+                            }
+                        } else {
+                            println!("didn't lock");
+                        }
+                    }
+                    break;
+                }
+            }
+        } // Mutex is automatically dropped here when the block ends
+        let lobbies = self.get_lobby_names_and_status().await;
+        println!("{:?}", lobbies);
+        
+        // After updating, broadcast the changes to all players
+        self.broadcast_lobbies(None).await;
+    }
+
+    pub async fn broadcast_player_count(&self) {
+        let count = self.current_player_count;
+        let message = format!(r#"{{"playerCount": {}}}"#, count);
+        self.broadcast(message).await;
+    }
+
+    pub async fn add_lobby(&self, lobby: Arc<Mutex<Lobby>>) {
+        let mut lobbies = self.lobbies.lock().await;
+        lobbies.push(lobby.clone());
+
+        {
+            let lobby_guard = lobby.lock().await;
+            // push lobby name onto the tuple vec
+            let lobby_name = lobby_guard.name.clone();
+            let lobby_status = lobby_guard.game_state.clone();
+            let lobby_type = lobby_guard.game_type.clone();
+            let curr_player_count = lobby_guard.current_player_count.clone();
+            let max_player_count = lobby_guard.max_player_count.clone();
+            self.lobby_names_and_status.lock().await.push((lobby_name, lobby_status, lobby_type, curr_player_count, max_player_count));
+        }
+        // Broadcast the updated lobby list
+        self.broadcast_lobbies(None).await;
+    }
+
+    // Update the remove_lobby function:
+    pub async fn remove_lobby(&self, lobby_name: String) {
+        let mut lobbies = self.lobbies.lock().await;
+        let mut i = 0;
+        while i < lobbies.len() {
+            let curr_lobby_name = lobbies[i].lock().await.name.clone();
+            if lobby_name == curr_lobby_name {
+                lobbies.remove(i);
+                // Remove from the tuple vec
+                self.lobby_names_and_status.lock().await.remove(i);
+            } else {
+                i += 1;
+            }
+        }
+        
+        // Broadcast the updated lobby list
+        self.broadcast_lobbies(None).await;
+    }
+
+    // Add a new function to broadcast the lobby list:
+    pub async fn broadcast_lobbies(&self, tx: Option<mpsc::UnboundedSender<Message>>) {
+        // Get the lobby information
+        let lobbies = self.get_lobby_names_and_status().await;
+        let mut lobby_list = Vec::new();
+        
+        for (lobby_name, lobby_status, lobby_type, player_count, max_player_count) in lobbies {
+            // Convert status code to string
+            let status = if lobby_status == JOINABLE {
+                "Joinable"
+            } else {
+                "Not Joinable"
+            };
+            
+            // Convert game type to readable string
+            let game_type = match lobby_type {
+                FIVE_CARD_DRAW => "5 Card Draw",
+                SEVEN_CARD_STUD => "7 Card Stud", 
+                TEXAS_HOLD_EM => "Texas Hold'em",
+                _ => "Unknown"
+            };
+            
+            lobby_list.push(serde_json::json!({
+                "name": lobby_name,
+                "status": status,
+                "type": game_type,
+                "playerCount": player_count,
+                "maxPlayers": max_player_count
+            }));
+        }
+        
+        let json = serde_json::json!({
+            "lobbies": lobby_list
+        }).to_string();
+        if tx.is_none() {
+            // Get all players in the server lobby
+            let players = self.players.lock().await;
+            let players_tx = players.iter().map(|p| p.tx.clone()).collect::<Vec<_>>();
+            // Send the updated lobby list to all players
+            for tx in players_tx {
+                let _ = tx.send(Message::text(json.clone()));
+            }
+        } else {
+            // Send the updated lobby list to the specific player
+            let tx = tx.unwrap();
+            let _ = tx.send(Message::text(json.clone()));
+        }
+    }
+
+    pub async fn get_lobby_names_and_status(&self) -> Vec<(String, i32, i32, i32, i32)> {
+        self.lobby_names_and_status.lock().await.clone()
+    }
+
+    pub async fn lobby_exists(&self, lobby_name: String) -> bool {
+        let lobby_names_and_status = self.lobby_names_and_status.lock().await;
+        for (name, _, _, _, _) in lobby_names_and_status.iter() {
+            if name == &lobby_name {
+                return true;
+            }
+        }
+        false
+    }
+
+    pub async fn get_player_names_and_status(&self) -> Vec<(String, bool)> {
+        let players = self.players.lock().await;
+        players.iter()
+            .map(|p| (p.name.clone(), p.ready))
+            .collect()
+    }
+
+    pub async fn broadcast_json(&self, json_message: String) {
+        // Broadcast to players
+        {
+            let players = self.players.lock().await;
+            for player in players.iter() {
+                let _ = player.tx.send(Message::text(json_message.clone()));
+            }
+        }
+
+        // Broadcast to spectators
+        {
+            let spectators = self.spectators.lock().await;
+            for spectator in spectators.iter() {
+                let _ = spectator.tx.send(Message::text(json_message.clone()));
+            }
+        }
+    }
+
+    pub async fn broadcast(&self, message: String) {
+        // Check if the message is already valid JSON, otherwise format it
+        let json_message = if message.trim().starts_with('{') && message.trim().ends_with('}') {
+            // Message appears to be JSON already
+            message.clone()
+        } else {
+            // Wrap message in a JSON structure
+            serde_json::json!({
+                "message": message
+            }).to_string()
+        };
+        
+        // Use the broadcast_json function to send the message
+        self.broadcast_json(json_message).await;
+    }
+
+    pub async fn lobby_wide_send(
+        &self,
+        players_tx: Vec<UnboundedSender<Message>>,
+        message: String,
+    ) {
+        let mut tasks = Vec::new();
+        for tx in players_tx.iter().cloned() {
+            let msg = Message::text(message.clone());
+            tasks.push(tokio::spawn(async move {
+                let _ = tx.send(msg);
+            }));
+        }
+        // Wait for all tasks to complete
+        for task in tasks {
+            let _ = task.await;
+        }
+    }
+
+    pub async fn new_player_join(&mut self) {
+        self.turns_remaining += 1;
+
+        // Send initial lobby information - broad to all players in lobby
+        self.send_lobby_info().await;
+        self.send_player_list().await;
+    }
+
+    pub async fn check_ready(&mut self, username: String) {
+        self.turns_remaining = self.current_player_count;
+        let mut players = self.players.lock().await;
+        // self.broadcast(format!("{} is ready!", username)).await;
+        if let Some(player) = players.iter_mut().find(|p| p.name == username) {
+            player.ready = !player.ready;
+        }
+    }
+
+    pub async fn reset_ready(&mut self) {
+        self.turns_remaining = self.current_player_count;
+        let mut players = self.players.lock().await;
+        for player in players.iter_mut() {
+            player.ready = false;
+            player.state = player::IN_LOBBY;
+        }
+    }
+    
+    async fn change_player_state(&self, state: i32) {
+        // loop through players and change their state
+        let mut players = self.players.lock().await;
+        for player in players.iter_mut() {
+            println!("Changing {} state to: {}", player.name, state);
+            player.state = state;
+            player.hand.clear();
+        }
+    }
+    
+    pub async fn setup_game(&mut self) {
+        self.first_betting_player = (self.first_betting_player + 1) % self.current_player_count;
+        self.current_player_index = self.first_betting_player;
+        self.current_player_turn = self.players.lock().await[self.first_betting_player as usize].name.clone();
+        self.turns_remaining = self.current_player_count;
+        {
+            let mut players = self.players.lock().await;
+            for player in players.iter_mut() {
+                player.state = player::IN_GAME;
+                player.hand.clear();
+                player.current_bet = 0;
+                player.ready = false;
+            }
+        }
+        self.game_state = START_OF_ROUND;
+        self.deck.shuffle();
+        println!("lobby {} set up for startin game.", self.name);
+    }
+
+    pub async fn check_end_game(&self) -> bool {
+        let mut active_count = 0;
+        let players = self.players.lock().await;
+        for player in players.iter() {
+            if player.state != player::FOLDED {
+                active_count += 1;
+            }
+        }
+        return active_count == 0 || active_count == 1;
+    }
+
+    pub async fn clear_betting(&mut self) {
+        self.current_max_bet = 0;
+        let mut players = self.players.lock().await;
+        for player in players.iter_mut() {
+            player.current_bet = 0;
+        }
+    }
+
+    /// Handles the showdown phase of the game, where players reveal their hands and determine the winner.
+    /// The function evaluates the hands of all players and determines the winner(s) based on the hand rankings.
+    /// It also updates the players' wallets and game statistics.
+    /// 
+    /// # Arguments
+    /// * `lobby` - A mutable reference to the `Lobby` struct, which contains the game state and player information.
+    /// 
+    /// # Returns
+    /// 
+    /// This function does not return a value. It updates the players' wallets and game statistics.
+    /// It also handles the display of hands to active players.
+    pub async fn showdown(&self) -> Vec<String> {
+        let mut players = self.players.lock().await;
+        let mut winning_players: Vec<Player> = Vec::new(); // keeps track of winning players at the end, accounting for draws
+        let mut winning_players_names: Vec<String> = Vec::new();
+        let mut winning_hand = (-1, -1, -1, -1, -1, -1); // keeps track of current highest hand, could change when incrementing between players
+        let mut winning_players_indices: Vec<i32> = Vec::new();
+        let mut player_hand_type: (i32, i32, i32, i32, i32, i32);
+        let mut winners = Vec::new();
+        for player in players.iter_mut() {
+            if player.state == player::FOLDED {
+                continue;
+            };
+            let player_hand = player.hand.clone();
+            if self.game_type == SEVEN_CARD_STUD || self.game_type == TEXAS_HOLD_EM {
+                // already has hand ranking
+                player_hand_type = (player.hand[0], player.hand[1], player.hand[2], player.hand[3], player.hand[4], player.hand[5]);
+            }
+            else {
+                player_hand_type = get_hand_type(&player_hand);
+            }
+            if player_hand_type.0 > winning_hand.0
+                || (player_hand_type.0 == winning_hand.0 && player_hand_type.1 > winning_hand.1)
+            {
+                winning_hand = player_hand_type;
+                winning_players.clear();
+                winning_players_names.clear();
+                winning_players.push(player.clone());
+                winning_players_names.push(player.name.clone());
+                winning_players_indices.clear();
+            } else if player_hand_type.0 == winning_hand.0 && player_hand_type.1 == winning_hand.1 {
+                winning_players.push(player.clone());
+                winning_players_names.push(player.name.clone());
+            }
+        }
+        let winning_player_count = winning_players.len();
+        let pot_share = self.pot / winning_player_count as i32;
+        for i in 0..winning_player_count {
+            for j in 0..players.len() {
+                if players[j].name == winning_players[i].name {
+                    winners.push(players[j].name.clone());
+                    players[j].games_won += 1;
+                    players[j].wallet += pot_share;
+                    println!("Player {} wins {}!", players[j].name, pot_share);
+                    println!("Player {} wallet: {}", players[j].name, players[j].wallet);
+                }
+            }
+        }
+        winners
+    }
+
+    pub async fn finished_game(&mut self) {
+        // Reset the game state and player hands
+        self.game_state = JOINABLE;
+        self.pot = 0;
+        self.current_max_bet = 0;
+        self.community_cards.lock().await.clear();
+        self.turns_remaining = self.current_player_count;
+        
+        // Reset players' states and hands
+        {
+            let mut players = self.players.lock().await;
+            for player in players.iter_mut() {
+                player.state = player::IN_LOBBY;
+                player.hand.clear();
+                player.current_bet = 0;
+                player.ready = false;
+            }
+        }
+
+        self.update_db().await;
+    }
+    
+    pub async fn showdown_texas(&self) -> Vec<String> {
+        let mut players = self.players.lock().await;
+        let players_tx = players.iter().map(|p| p.tx.clone()).collect::<Vec<_>>();
+        let mut winning_players: Vec<Player> = Vec::new(); // keeps track of winning players at the end, accounting for draws
+        let mut winning_players_names: Vec<String> = Vec::new();
+        let mut winning_hand = (-1, -1, -1, -1, -1, -1); // keeps track of current highest hand, could change when incrementing between players
+        let mut winning_players_indices: Vec<i32> = Vec::new();
+        let mut player_hand_type: (i32, i32, i32, i32, i32, i32);
+        let mut winners: Vec<String> = Vec::new();
+        for player in players.iter_mut() {
+            if player.state == player::FOLDED {
+                continue;
+            };
+            let player_hand = player.hand.clone();
+            
+            if self.game_type == SEVEN_CARD_STUD || self.game_type == TEXAS_HOLD_EM {
+                // already has hand ranking
+                player_hand_type = (player.hand[0], player.hand[1], player.hand[2], player.hand[3], player.hand[4], player.hand[5]);
+            }
+            else {
+                player_hand_type = get_hand_type(&player_hand);
+            }
+            
+            // Compare hand types first
+            if player_hand_type.0 > winning_hand.0 {
+                // Better hand type, clear previous winners
+                winning_hand = player_hand_type;
+                winning_players.clear();
+                winning_players_names.clear();
+                winning_players.push(player.clone());
+                winning_players_names.push(player.name.clone());
+                winning_players_indices.clear();
+            } 
+            // If hand types are equal, compare all five cards in sequence
+            else if player_hand_type.0 == winning_hand.0 {
+                // Compare first card (highest)
+                if player_hand_type.1 > winning_hand.1 {
+                    winning_hand = player_hand_type;
+                    winning_players.clear();
+                    winning_players_names.clear();
+                    winning_players.push(player.clone());
+                    winning_players_names.push(player.name.clone());
+                    winning_players_indices.clear();
+                } 
+                else if player_hand_type.1 == winning_hand.1 {
+                    // Compare second card
+                    if player_hand_type.2 > winning_hand.2 {
+                        winning_hand = player_hand_type;
+                        winning_players.clear();
+                        winning_players_names.clear();
+                        winning_players.push(player.clone());
+                        winning_players_names.push(player.name.clone());
+                        winning_players_indices.clear();
+                    }
+                    else if player_hand_type.2 == winning_hand.2 {
+                        // Compare third card
+                        if player_hand_type.3 > winning_hand.3 {
+                            winning_hand = player_hand_type;
+                            winning_players.clear();
+                            winning_players_names.clear();
+                            winning_players.push(player.clone());
+                            winning_players_names.push(player.name.clone());
+                            winning_players_indices.clear();
+                        }
+                        else if player_hand_type.3 == winning_hand.3 {
+                            // Compare fourth card
+                            if player_hand_type.4 > winning_hand.4 {
+                                winning_hand = player_hand_type;
+                                winning_players.clear();
+                                winning_players_names.clear();
+                                winning_players.push(player.clone());
+                                winning_players_names.push(player.name.clone());
+                                winning_players_indices.clear();
+                            }
+                            else if player_hand_type.4 == winning_hand.4 {
+                                // Compare fifth card
+                                if player_hand_type.5 > winning_hand.5 {
+                                    winning_hand = player_hand_type;
+                                    winning_players.clear();
+                                    winning_players_names.clear();
+                                    winning_players.push(player.clone());
+                                    winning_players_names.push(player.name.clone());
+                                    winning_players_indices.clear();
+                                }
+                                else if player_hand_type.5 == winning_hand.5 {
+                                    // It's a complete tie, add this player as co-winner
+                                    winning_players.push(player.clone());
+                                    winning_players_names.push(player.name.clone());
+                                }
+                            }
+                        }
+                    }
+                }
+            }
+        }
+        
+        let winning_player_count = winning_players.len();
+        let pot_share = self.pot / winning_player_count as i32;
+        for i in 0..winning_player_count {
+            for j in 0..players.len() {
+                if players[j].name == winning_players[i].name {
+                    winners.push(players[j].name.clone());
+                    players[j].games_won += 1;
+                    players[j].wallet += pot_share;
+                    println!("Player {} wins {}!", players[j].name, pot_share);
+                    println!("Player {} wallet: {}", players[j].name, players[j].wallet);
+                }
+            }
+        }
+        winners
+    }
+
+    
+    pub async fn update_db(&self) {
+        // update the database with the new player stats
+        let mut players = self.players.lock().await;
+        for player in players.iter_mut() {
+            println!("Updating player: {}", player.name);
+            println!("games played: {}", player.games_played);
+            println!("games won: {}", player.games_won);
+            println!("wallet: {}", player.wallet);
+            sqlx::query(
+                "UPDATE players SET games_played = games_played + ?1, games_won = games_won + ?2, wallet = ?3 WHERE name = ?4",
+            )
+            .bind(player.games_played)
+            .bind(player.games_won)
+            .bind(player.wallet)
+            .bind(&player.name)
+            .execute(&self.game_db)
+            .await
+            .unwrap();
+        
+            player.games_played = 0;
+            player.games_won = 0;
+        }
+    }
+
+    pub async fn get_player_by_name(&self, player_name: &str) -> Option<Player> {
+        let players = self.players.lock().await;
+        players.iter().find(|p| p.name == player_name).cloned()
+    }
+
+    /// Updates a player's state in this lobby
+    pub async fn update_player_state(&mut self, player_name: &str, new_state: i32) -> bool {
+        let mut players = self.players.lock().await;
+        if let Some(player) = players.iter_mut().find(|p| p.name == player_name) {
+            player.state = new_state;
+            return true;
+        }
+        false
+    }
+
+    pub async fn update_player_reference(&mut self, player_ref: &Player) {
+        let mut players = self.players.lock().await;
+        if let Some(player) = players.iter_mut().find(|p| p.name == player_ref.name) {
+            player.hand = player_ref.hand.clone();
+            player.wallet = player_ref.wallet;
+            player.state = player_ref.state;
+            player.current_bet = player_ref.current_bet;
+            player.ready = player_ref.ready;
+            player.games_played = player_ref.games_played;
+            player.games_won = player_ref.games_won;
+        }
+    }
+
+    pub async fn set_player_ready(&self, player_name: &str, ready_state: bool) {
+        let mut players = self.players.lock().await;
+        if let Some(player) = players.iter_mut().find(|p| p.name == player_name) {
+            player.ready = ready_state;
+        }
+    }
+    
+    
+    pub async fn get_next_player(&mut self, reset: bool) {
+        if reset{
+            self.current_player_index = self.first_betting_player;
+        } else {
+            self.current_player_index = (self.current_player_index + 1) % self.current_player_count;
+        }
+        self.current_player_turn = self.players.lock().await[self.current_player_index as usize].name.clone();
+    }
+    
+    pub async fn update_player_hand(&mut self, player_name: &str, hand: Vec<i32>) {
+        let mut players = self.players.lock().await;
+        if let Some(player) = players.iter_mut().find(|p| p.name == player_name) {
+            player.hand = hand;
+        }
+    }
+    
+    /// Sends the current lobby information to the client.
+    pub async fn send_lobby_info(&self) {
+        // Get lobby information
+        let game_type = match self.game_type {
+            lobby::FIVE_CARD_DRAW => "5 Card Draw",
+            lobby::SEVEN_CARD_STUD => "7 Card Stud",
+            lobby::TEXAS_HOLD_EM => "Texas Hold'em",
+            _ => "Unknown"
+        };
+        
+        let player_count = self.get_player_count().await;
+        let max_players = match self.game_type {
+            lobby::FIVE_CARD_DRAW => 5,
+            lobby::SEVEN_CARD_STUD => 7,
+            lobby::TEXAS_HOLD_EM => 10,
+            _ => 10
+        };
+        // Create JSON response
+        let lobby_info = serde_json::json!({
+            "lobbyInfo": {
+                "name": self.name,
+                "gameType": game_type,
+                "playerCount": player_count,
+                "maxPlayers": max_players
+            }
+        });
+        
+        let players = self.players.lock().await;
+        let player_tx = players.iter().map(|p| p.tx.clone()).collect::<Vec<_>>();
+        for tx in player_tx {
+            // Send lobby information to all players in the lobby
+            tx.send(Message::text(lobby_info.to_string())).unwrap();
+        }
+    }
+    
+    pub async fn send_lobby_game_info(&self){
+        // Create JSON response
+        let game_info = serde_json::json!({
+            "gameInfo": {
+                "gameState": self.game_state,
+                "pot": self.pot,
+                "currentMaxBet": self.current_max_bet,
+                "communityCards": self.community_cards.lock().await.clone(),
+                "currentPlayerTurn": self.current_player_turn,
+            }
+        });
+        
+        let players = self.players.lock().await;
+        let player_tx = players.iter().map(|p| p.tx.clone()).collect::<Vec<_>>();
+        for tx in player_tx {
+            // Send game information to all players in the lobby
+            tx.send(Message::text(game_info.to_string())).unwrap();
+        }
+    }
+
+    /// Sends the current player list to the client with hand information.
+    pub async fn send_player_list(&self) {
+        // Build player list with hands
+        let player_info = self.get_player_names_and_status().await;
+        let mut players = Vec::new();
+        
+        // Get all players with their hands
+        {
+            let players_lock = self.players.lock().await;
+            for (name, ready) in player_info {
+                // Find the player to get their hand and state
+                if let Some(player) = players_lock.iter().find(|p| p.name == name) {
+                    players.push(serde_json::json!({
+                        "name": name,
+                        "ready": ready,
+                        "hand": player.hand,
+                        "state": player.state,
+                        "wallet": player.wallet,
+                        "chips": player.wallet // For compatibility with UI
+                    }));
+                } else {
+                    // Fallback if player not found
+                    players.push(serde_json::json!({
+                        "name": name,
+                        "ready": ready,
+                        "hand": Vec::<i32>::new(),
+                        "state": player::IN_LOBBY
+                    }));
+                }
+            }
+        }
+        
+        // Create JSON response
+        let player_list = serde_json::json!({
+            "players": players,
+        });
+
+        let players = self.players.lock().await;
+        let player_tx = players.iter().map(|p| p.tx.clone()).collect::<Vec<_>>();
+        for tx in player_tx {
+            // Send player list to all players in the lobby
+            tx.send(Message::text(player_list.to_string())).unwrap();
+        }
+        println!("players list with hands sent");
+    }
+    
+    // Add this method to your Lobby impl
+    pub async fn reset_current_bets(&mut self) {
+        let mut players = self.players.lock().await;
+        for player in players.iter_mut() {
+            if player.state != player::FOLDED && player.state != player::ALL_IN {
+                player.current_bet = 0;
+                player.state = player::IN_GAME;
+            }
+        }
+        self.current_max_bet = 0;
+    }
+    
+    // Also add this method to help with game reset
+    pub async fn reset_game_for_new_round(&mut self) {
+        // Clear the community cards
+        self.community_cards.lock().await.clear();
+        
+        // Reset pot
+        self.pot = 0;
+        
+        // Reset current max bet
+        self.current_max_bet = 0;
+        
+        // Reset player states and bets
+        let mut players = self.players.lock().await;
+        for player in players.iter_mut() {
+            player.current_bet = 0;
+            player.hand.clear();
+            player.state = player::IN_LOBBY;
+        }
+        self.deck = Deck::new();
+        
+        // Move dealer position
+        self.first_betting_player = (self.first_betting_player + 1) % self.current_player_count;
+    }
+}
+
+
+
+